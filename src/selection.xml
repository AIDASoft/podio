<lcgdict>
  <selection>
    <class name="podio::GenericParameters">
        <field name="m_intMtx" transient="true"/>
        <field name="m_floatMtx" transient="true"/>
        <field name="m_doubleMtx" transient="true"/>
        <field name="m_stringMtx" transient="true"/>
    </class>
    <class name="podio::IntVec"/>
    <class name="podio::FloatVec"/>
    <class name="podio::StringVec"/>
    <class name="podio::GenericParameters::MapType<int>"/>
    <class name="podio::GenericParameters::MapType<float>"/>
    <class name="podio::GenericParameters::MapType<double>"/>
    <class name="podio::GenericParameters::MapType<std::string>"/>
    <class name="std::map<int,podio::GenericParameters>"/>
<<<<<<< HEAD
    <class name="std::vector<std::tuple<int, std::string, bool, unsigned int>>"/>
    <class name="std::vector<std::tuple<int, std::string, bool, unsigned>>"/>
=======
    <class name="std::vector<std::tuple<int, std::string, bool>>"/>
    <class name="std::vector<std::tuple<std::string, std::string>>"/>
>>>>>>> dc9b6bad
    <class name="podio::CollectionBase"/>
    <class name="podio::CollectionIDTable">
        <field name="m_mutex" transient="true"/>
    </class>
    <class name="podio::version::Version"/>
    <class name="podio::ObjectID"/>
    <class name="vector<podio::ObjectID>"/>
    <class name="podio::UserDataCollection<float>"/>
    <class name="podio::UserDataCollection<double>"/>
    <class name="podio::UserDataCollection<int8_t>"/>
    <class name="podio::UserDataCollection<int16_t>"/>
    <class name="podio::UserDataCollection<int32_t>"/>
    <class name="podio::UserDataCollection<int64_t>"/>
    <class name="podio::UserDataCollection<uint8_t>"/>
    <class name="podio::UserDataCollection<uint16_t>"/>
    <class name="podio::UserDataCollection<uint32_t>"/>
    <class name="podio::UserDataCollection<uint64_t>"/>

  </selection>
</lcgdict><|MERGE_RESOLUTION|>--- conflicted
+++ resolved
@@ -14,13 +14,10 @@
     <class name="podio::GenericParameters::MapType<double>"/>
     <class name="podio::GenericParameters::MapType<std::string>"/>
     <class name="std::map<int,podio::GenericParameters>"/>
-<<<<<<< HEAD
     <class name="std::vector<std::tuple<int, std::string, bool, unsigned int>>"/>
     <class name="std::vector<std::tuple<int, std::string, bool, unsigned>>"/>
-=======
     <class name="std::vector<std::tuple<int, std::string, bool>>"/>
     <class name="std::vector<std::tuple<std::string, std::string>>"/>
->>>>>>> dc9b6bad
     <class name="podio::CollectionBase"/>
     <class name="podio::CollectionIDTable">
         <field name="m_mutex" transient="true"/>
