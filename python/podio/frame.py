--- conflicted
+++ resolved
@@ -55,20 +55,7 @@
   if not types:
     raise ValueError(f'{type_str} cannot be mapped to a valid parameter type')
 
-<<<<<<< HEAD
-# Map that is necessary for easier disambiguation of parameters that are
-# available with more than one type under the same name. Maps a python type to
-# a c++ vector of the corresponding type or a c++ type to the vector
-_PY_TO_CPP_TYPE_MAP = {
-    pytype: f'std::vector<{cpptype}>' for (pytype, cpptype) in zip(SUPPORTED_PARAMETER_PY_TYPES,
-                                                                   SUPPORTED_PARAMETER_TYPES)
-    }
-_PY_TO_CPP_TYPE_MAP.update({
-    f'{cpptype}': f'std::vector<{cpptype}>' for cpptype in SUPPORTED_PARAMETER_TYPES
-    })
-=======
   return [f'std::vector<{t}>' for t in map(lambda x: x[0], types)]
->>>>>>> dc9b6bad
 
 
 class Frame:
