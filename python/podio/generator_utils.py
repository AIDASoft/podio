--- conflicted
+++ resolved
@@ -196,14 +196,7 @@
 
 class DataModel:  # pylint: disable=too-few-public-methods
   """A class for holding a complete datamodel read from a configuration file"""
-<<<<<<< HEAD
   def __init__(self, datatypes=None, components=None, options=None, schema_version=None):
-    self.datatypes = datatypes or {}
-    self.components = components or {}
-=======
-
-  def __init__(self, datatypes=None, components=None, options=None):
->>>>>>> dc9b6bad
     self.options = options or {
         # should getters / setters be prefixed with get / set?
         "getSyntax": False,
@@ -212,9 +205,7 @@
         # use subfolder when including package header files
         "includeSubfolder": False,
         }
-<<<<<<< HEAD
     self.schema_version = schema_version
-=======
     self.components = components or {}
     self.datatypes = datatypes or {}
 
@@ -234,4 +225,4 @@
       return o._to_json()  # pylint: disable=protected-access
     except AttributeError:
       return super().default(o)
->>>>>>> dc9b6bad
+      