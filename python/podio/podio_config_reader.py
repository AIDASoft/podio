--- conflicted
+++ resolved
@@ -406,12 +406,8 @@
 
     return datatype
 
-  @classmethod
-<<<<<<< HEAD
-  def read(cls, yamlfile, package_name, upstream_edm=None):
-    """Read the datamodel definition from the yamlfile."""
-    with open(yamlfile, "r", encoding='utf-8') as stream:
-      content = yaml.load(stream, yaml.SafeLoader)
+  def parse_model(cls, model_dict, package_name, upstream_edm=None):
+    """Parse a model from the dictionary, e.g. read from a yaml file."""
 
     if "schemaversion" in content:
       schema_version = content["schemaversion"]
@@ -420,10 +416,6 @@
                     FutureWarning, stacklevel=3)
       schema_version = 0
 
-=======
-  def parse_model(cls, model_dict, package_name, upstream_edm=None):
-    """Parse a model from the dictionary, e.g. read from a yaml file."""
->>>>>>> dc9b6bad
     components = {}
     if "components" in model_dict:
       for klassname, value in model_dict["components"].items():
