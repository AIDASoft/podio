#!/usr/bin/env python3
# -*- coding: utf-8 -*-
"""Podio class generator script"""

import os
import sys
import subprocess
from copy import deepcopy
from enum import IntEnum

from collections.abc import Mapping
from collections import defaultdict

import jinja2

from podio_schema_evolution import DataModelComparator  # dealing with cyclic imports
from podio.podio_config_reader import PodioConfigReader
from podio.generator_utils import DataType, DefinitionError, DataModelJSONEncoder

THIS_DIR = os.path.dirname(os.path.abspath(__file__))
TEMPLATE_DIR = os.path.join(THIS_DIR, 'templates')

REPORT_TEXT = """
  PODIO Data Model
  ================
  Used {yamlfile} to create {nclasses} classes in {installdir}/
  Read instructions in the README.md to run your first example!
"""


def get_clang_format():
  """Check if clang format is available and if so get the list of arguments to
  invoke it via subprocess.Popen"""
  try:
    # This one can raise if -fallback-style is not found
    out = subprocess.check_output(["clang-format", "-style=file", "-fallback-style=llvm", "--help"],
                                  stderr=subprocess.STDOUT)
    # This one doesn't raise
    out = subprocess.check_output('echo | clang-format -style=file ', stderr=subprocess.STDOUT, shell=True)
    if b'.clang-format' in out:
      return []
    return ["clang-format", "-style=file", "-fallback-style=llvm"]
  except FileNotFoundError:
    print("ERROR: Cannot find clang-format executable")
    print("       Please make sure it is in the PATH.")
    return []
  except subprocess.CalledProcessError:
    print('ERROR: At least one argument was not recognized by clang-format')
    print('       Most likely the version you are using is old')
    return []


def write_file_if_changed(filename, content, force_write=False):
  """Write the file contents only if it has changed or if the file does not exist
  yet. Return whether the file has been written or not"""
  try:
    with open(filename, 'r', encoding='utf-8') as infile:
      existing_content = infile.read()
      changed = existing_content != content
  except FileNotFoundError:
    changed = True

  if changed or force_write:
    with open(filename, 'w', encoding='utf-8') as outfile:
      outfile.write(content)
    return True

  return False


class IncludeFrom(IntEnum):
  """Enum to signify if an include is needed and from where it should come"""
  NOWHERE = 0  # No include needed
  INTERNAL = 1  # include from within the datamodel
  EXTERNAL = 2  # include from an upstream datamodel


class ClassGenerator:
  """The entry point for reading a datamodel definition and generating the
  necessary source code from it."""
  def __init__(self, yamlfile, install_dir, package_name, io_handlers, verbose, dryrun,
               upstream_edm, old_description, evolution_file):
    self.install_dir = install_dir
    self.package_name = package_name
    self.io_handlers = io_handlers
    self.verbose = verbose
    self.dryrun = dryrun
    self.yamlfile = yamlfile
    # schema evolution specific code
    self.old_yamlfile = old_description
    self.evolution_file = evolution_file
    self.old_datamodel = None
    self.old_datamodels_components = set()
    self.old_datamodels_datatypes = set()

    try:
      self.datamodel = PodioConfigReader.read(yamlfile, package_name, upstream_edm)
    except DefinitionError as err:
      print(f'Error while generating the datamodel: {err}')
      sys.exit(1)

    self.env = jinja2.Environment(loader=jinja2.FileSystemLoader(TEMPLATE_DIR),
                                  keep_trailing_newline=True,
                                  lstrip_blocks=True,
                                  trim_blocks=True)

    self.get_syntax = self.datamodel.options["getSyntax"]
    self.incfolder = self.datamodel.options['includeSubfolder']
    self.expose_pod_members = self.datamodel.options["exposePODMembers"]
    self.upstream_edm = upstream_edm

    self.clang_format = []
    self.generated_files = []
    self.any_changes = False

  def _get_namespace_dict(self):
    """generate the dictionary of parent namespaces"""
    namespace = {}
    for component_name in self.datamodel.components.keys():
      component = DataType(component_name)
      parent_namespace, child = component.namespace, component.bare_type
      if parent_namespace not in namespace:
        namespace[parent_namespace] = {'Components': [], 'Datatypes': [], 'Collections': []}
      namespace[parent_namespace]['Components'].append(child)

    for datatype_name in self.datamodel.datatypes.keys():
      datatype = DataType(datatype_name)
      parent_namespace, child = datatype.namespace, datatype.bare_type
      if parent_namespace not in namespace:
        namespace[parent_namespace] = {'Components': [], 'Datatypes': [], 'Collections': []}
      namespace[parent_namespace]['Datatypes'].append(child)
      namespace[parent_namespace]['Collections'].append(child + 'Collection')

    namespace_dict = {}
    namespace_dict['class'] = DataType(self.package_name.capitalize())
    namespace_dict['children'] = []
    for parent, child in namespace.items():
      if parent != "":
        namespace_dict['children'].append({'parent': parent, 'child': child})
      else:
        namespace_dict['children'].append({'parent': self.package_name, 'child': child})
    self._fill_templates("ParentModule", namespace_dict)

  def process(self):
    """Run the actual generation"""
    for name, component in self.datamodel.components.items():
      self._process_component(name, component)

    for name, datatype in self.datamodel.datatypes.items():
      self._process_datatype(name, datatype)

<<<<<<< HEAD
    self._get_namespace_dict()
=======
    self._write_edm_def_file()

>>>>>>> dbf9425a
    if 'ROOT' in self.io_handlers:
      self._create_selection_xml()

    self._write_cmake_lists_file()
    self.process_schema_evolution()

    self.print_report()

  def process_schema_evolution(self):
    """Process the schema evolution"""
    # have to make all necessary comparisons
    # which are the ones that changed?
    # have to extend the selection xml file
    if self.old_yamlfile:
      comparator = DataModelComparator(self.yamlfile, self.old_yamlfile,
                                       evolution_file=self.evolution_file)
      comparator.read()
      comparator.compare()

      # some sanity checks
      if len(comparator.errors) > 0:
        print(f"The given datamodels '{self.yamlfile}' and '{self.old_yamlfile}' \
have unresolvable schema evolution incompatibilities:")
        for error in comparator.errors:
          print(error)
        sys.exit(-1)
      if len(comparator.warnings) > 0:
        print(f"The given datamodels '{self.yamlfile}' and '{self.old_yamlfile}' \
have resolvable schema evolution incompatibilities:")
        for warning in comparator.warnings:
          print(warning)
        sys.exit(-1)

  def print_report(self):
    """Print a summary report about the generated code"""
    if not self.verbose:
      return

    nclasses = 5 * len(self.datamodel.datatypes) + len(self.datamodel.components)
    text = REPORT_TEXT.format(yamlfile=self.yamlfile,
                              nclasses=nclasses,
                              installdir=self.install_dir)

    for summaryline in text.splitlines():
      print(summaryline)
    print()

  def _eval_template(self, template, data):
    """Fill the specified template"""
    return self.env.get_template(template).render(data)

  def _write_file(self, name, content):
    """Write the content to file. Dispatch to the correct directory depending on
    whether it is a header or a .cc file."""
    if name.endswith("h") or name.endswith("jl"):
      fullname = os.path.join(self.install_dir, self.package_name, name)
    else:
      fullname = os.path.join(self.install_dir, "src", name)
    if not self.dryrun:
      self.generated_files.append(fullname)
      if self.clang_format and not name.endswith('jl'):
        with subprocess.Popen(self.clang_format, stdin=subprocess.PIPE, stdout=subprocess.PIPE) as cfproc:
          content = cfproc.communicate(input=content.encode())[0].decode()

      changed = write_file_if_changed(fullname, content)
      self.any_changes = changed or self.any_changes

  @staticmethod
  def _get_filenames_templates(template_base, name):
    """Get the list of output filenames and corresponding template names"""
    # depending on which category is passed different naming conventions apply
    # for the generated files. Additionally not all categories need source files.
    # Listing the special cases here
    def get_fn_format(tmpl):
      """Get a format string for the filename"""
      prefix = {'MutableObject': 'Mutable'}
      postfix = {'Data': 'Data',
                 'Obj': 'Obj',
                 'SIOBlock': 'SIOBlock',
                 'Collection': 'Collection',
                 'CollectionData': 'CollectionData',
                 'MutableStruct': 'Struct',
                 'JuliaCollection': 'Collection'
                 }

      return f'{prefix.get(tmpl, "")}{{name}}{postfix.get(tmpl, "")}.{{end}}'

    endings = {
        'Data': ('h',),
        'Component': ('h',),
        'PrintInfo': ('h',),
        'MutableStruct': ('jl',),
        'Constructor': ('jl',),
        'JuliaCollection': ('jl',),
        'ParentModule': ('jl',),
        }.get(template_base, ('h', 'cc'))

    fn_templates = []
    for ending in endings:
      template_name = f'{template_base}.{ending}.jinja2'
      filename = get_fn_format(template_base).format(name=name, end=ending)
      fn_templates.append((filename, template_name))

    return fn_templates

  def _fill_templates(self, template_base, data):
    """Fill the template and write the results to file"""
    # Update the passed data with some global things that are the same for all
    # files
    data['package_name'] = self.package_name
    data['use_get_syntax'] = self.get_syntax
    data['incfolder'] = self.incfolder
    for filename, template in self._get_filenames_templates(template_base, data['class'].bare_type):
      self._write_file(filename, self._eval_template(template, data))

  def _process_component(self, name, component):
    """Process one component"""
<<<<<<< HEAD
    includes, includes_jl = set(), set()
=======
    # Make a copy here and add the preprocessing steps to that such that the
    # original definition can be left untouched
    component = deepcopy(component)
    includes = set()
>>>>>>> dbf9425a
    includes.update(*(m.includes for m in component['Members']))
    includes_jl.update(*(m.jl_imports for m in component['Members']))
    for member in component['Members']:
      if not (member.is_builtin or member.is_builtin_array):
        includes.add(self._build_include(member))
        includes_jl.add(self._build_julia_include(member))

    includes.update(component.get("ExtraCode", {}).get("includes", "").split('\n'))

    component['includes'] = self._sort_includes(includes)
    component['includes_jl'] = {'struct': includes_jl, 'constructor': includes_jl}
    component['class'] = DataType(name)

    self._fill_templates('Component', component)
    self._fill_templates('MutableStruct', component)
    self._fill_templates('Constructor', component)

  def _process_datatype(self, name, definition):
    """Process one datatype"""
    datatype = self._preprocess_datatype(name, definition)
    self._fill_templates('Data', datatype)
    self._fill_templates('Object', datatype)
    self._fill_templates('MutableObject', datatype)
    self._fill_templates('Obj', datatype)
    self._fill_templates('Collection', datatype)
    self._fill_templates('CollectionData', datatype)
    self._fill_templates('MutableStruct', datatype)
    self._fill_templates('Constructor', datatype)
    self._fill_templates('JuliaCollection', datatype)

    if 'SIO' in self.io_handlers:
      self._fill_templates('SIOBlock', datatype)

  def _preprocess_for_julia(self, datatype):
    """Do the preprocessing that is necessary for Julia code generation"""
    includes_jl, includes_jl_struct = set(), set()
    for relation in datatype['OneToManyRelations'] + datatype['OneToOneRelations']:
      includes_jl.add(self._build_julia_include(relation, is_struct=True))
    for member in datatype['VectorMembers']:
      if not member.is_builtin:
        includes_jl_struct.add(self._build_julia_include(member, is_struct=True))
        includes_jl.add(self._build_julia_include(member))
    try:
      includes_jl.remove(self._build_julia_include(datatype['class'], is_struct=True))
    except KeyError:
      pass
    datatype['includes_jl']['constructor'].update((includes_jl))
    datatype['includes_jl']['struct'].update((includes_jl_struct))

  @staticmethod
  def _get_julia_params(datatype):
    """Get the relations as parameteric types for MutableStructs"""
    params = set()
    for relation in datatype['OneToManyRelations'] + datatype['OneToOneRelations']:
      if not relation.is_builtin:
        params.add(relation.bare_type)
    return list(params)

  def _preprocess_for_obj(self, datatype):
    """Do the preprocessing that is necessary for the Obj classes"""
    fwd_declarations = defaultdict(list)
    includes, includes_cc = set(), set()
    for relation in datatype['OneToOneRelations']:
      if relation.full_type != datatype['class'].full_type:
        fwd_declarations[relation.namespace].append(relation.bare_type)
        includes_cc.add(self._build_include(relation))

    if datatype['VectorMembers'] or datatype['OneToManyRelations']:
      includes.add('#include <vector>')

    for relation in datatype['VectorMembers'] + datatype['OneToManyRelations']:
      if not relation.is_builtin:
        if relation.full_type == datatype['class'].full_type:
          includes_cc.add(self._build_include(datatype['class']))
        else:
          includes.add(self._build_include(relation))

    datatype['forward_declarations_obj'] = fwd_declarations
    datatype['includes_obj'] = self._sort_includes(includes)
    datatype['includes_cc_obj'] = self._sort_includes(includes_cc)
    non_trivial_type = datatype['VectorMembers'] or datatype['OneToManyRelations'] or datatype['OneToOneRelations']
    datatype['is_trivial_type'] = not non_trivial_type

  def _preprocess_for_class(self, datatype):
    """Do the preprocessing that is necessary for the classes and Mutable classes"""
    includes = set(datatype['includes_data'])
    fwd_declarations = {}
    includes_cc = set()

    for member in datatype["Members"]:
      if self.expose_pod_members and not member.is_builtin and not member.is_array:
        member.sub_members = self.datamodel.components[member.full_type]['Members']

    for relation in datatype['OneToOneRelations']:
      if self._needs_include(relation.full_type):
        if relation.namespace not in fwd_declarations:
          fwd_declarations[relation.namespace] = []
        fwd_declarations[relation.namespace].append(relation.bare_type)
        fwd_declarations[relation.namespace].append('Mutable' + relation.bare_type)
        includes_cc.add(self._build_include(relation))

    if datatype['VectorMembers'] or datatype['OneToManyRelations']:
      includes.add('#include <vector>')
      includes.add('#include "podio/RelationRange.h"')

    for relation in datatype['OneToManyRelations']:
      if self._needs_include(relation.full_type):
        includes.add(self._build_include(relation))

    for vectormember in datatype['VectorMembers']:
      if vectormember.full_type in self.datamodel.components:
        includes.add(self._build_include(vectormember))

    includes.update(datatype.get('ExtraCode', {}).get('includes', '').split('\n'))
    # TODO: in principle only the mutable classes would need these includes!  # pylint: disable=fixme
    includes.update(datatype.get('MutableExtraCode', {}).get('includes', '').split('\n'))

    # When we have a relation to the same type we have the header that we are
    # just generating in the includes. This would lead to a circular include, so
    # remove "ourselves" again from the necessary includes
    try:
      includes.remove(self._build_include_for_class(datatype['class'].bare_type, IncludeFrom.INTERNAL))
    except KeyError:
      pass

    datatype['includes'] = self._sort_includes(includes)
    datatype['includes_cc'] = self._sort_includes(includes_cc)
    datatype['forward_declarations'] = fwd_declarations

  def _preprocess_for_collection(self, datatype):
    """Do the necessary preprocessing for the collection"""
    includes_cc, includes = set(), set()

    for relation in datatype['OneToManyRelations'] + datatype['OneToOneRelations']:
      if datatype['class'].bare_type != relation.bare_type:
        include_from = self._needs_include(relation.full_type)
        includes_cc.add(self._build_include_for_class(relation.bare_type + 'Collection', include_from))
        includes.add(self._build_include_for_class(relation.bare_type, include_from))

    if datatype['VectorMembers']:
      includes_cc.add('#include <numeric>')

    datatype['includes_coll_cc'] = self._sort_includes(includes_cc)
    datatype['includes_coll_data'] = self._sort_includes(includes)

    # the ostream operator needs a bit of help from the python side in the form
    # of some pre processing but also in the form of formatting, both are done
    # here.
    # TODO: also handle array members properly. These are currently simply  # pylint: disable=fixme
    # ignored
    header_contents = []
    for member in datatype['Members']:
      header = {'name': member.name}
      if member.full_type in self.datamodel.components:
        comps = [c.name for c in self.datamodel.components[member.full_type]['Members']]
        header['components'] = comps
      header_contents.append(header)

    def ostream_collection_header(member_header, col_width=12):
      """Custom filter for the jinja2 templates to handle the ostream header that is
      printed for the collections. Need this custom filter because it is easier
      to implement the content dependent width in python than in jinja2.
      """
      if not isinstance(member_header, Mapping):
        # Assume that we have a string and format it according to the width
        return f'{{:>{col_width}}}'.format(member_header)

      components = member_header.get('components', None)
      name = member_header['name']
      if components is None:
        return f'{{:>{col_width}}}'.format(name)

      n_comps = len(components)
      comp_str = f'[ {", ".join(components)}]'
      return f'{{:>{col_width * n_comps}}}'.format(name + ' ' + comp_str)

    datatype['ostream_collection_settings'] = {
        'header_contents': header_contents
        }
    # Register the custom filter for it to become available in the templates
    self.env.filters['ostream_collection_header'] = ostream_collection_header

  def _preprocess_datatype(self, name, definition):
    """Preprocess the datatype (building includes, etc.)"""
    # Make a copy here and add the preprocessing steps to that such that the
    # original definition can be left untouched
    data = deepcopy(definition)
    data['class'] = DataType(name)
    data['includes_data'] = self._get_member_includes(definition["Members"])
    data['includes_jl'] = {'constructor': self._get_member_includes(definition["Members"], julia=True),
                           'struct': self._get_member_includes(definition["Members"], julia=True)}
    data['params_jl'] = self._get_julia_params(data)
    self._preprocess_for_class(data)
    self._preprocess_for_obj(data)
    self._preprocess_for_collection(data)
    self._preprocess_for_julia(data)

    return data

<<<<<<< HEAD
  def _get_member_includes(self, members, julia=False):
=======
  def _write_edm_def_file(self):
    """Write the edm definition to a compile time string"""
    model_encoder = DataModelJSONEncoder()
    data = {
        'package_name': self.package_name,
        'edm_definition': model_encoder.encode(self.datamodel),
        'incfolder': self.incfolder,
        'schema_version': self.datamodel.schema_version,
        'datatypes': self.datamodel.datatypes,
        }

    def quoted_sv(string):
      return f"\"{string}\"sv"

    self.env.filters["quoted_sv"] = quoted_sv

    self._write_file('DatamodelDefinition.h',
                     self._eval_template('DatamodelDefinition.h.jinja2', data))

  def _get_member_includes(self, members):
>>>>>>> dbf9425a
    """Process all members and gather the necessary includes"""
    includes, includes_jl = set(), set()
    includes.update(*(m.includes for m in members))
    includes_jl.update(*(m.jl_imports for m in members))
    for member in members:
      if member.is_array and not member.is_builtin_array:
        include_from = IncludeFrom.INTERNAL
        if self.upstream_edm and member.array_type in self.upstream_edm.components:
          include_from = IncludeFrom.EXTERNAL
        includes.add(self._build_include_for_class(member.array_bare_type, include_from))
        includes_jl.add(self._build_julia_include_for_class(member.array_bare_type, include_from))

      includes.add(self._build_include(member))
      includes_jl.add(self._build_julia_include(member))

    if not julia:
      return self._sort_includes(includes)
    return includes_jl

  def _write_cmake_lists_file(self):
    """Write the names of all generated header and src files into cmake lists"""
    header_files = (f for f in self.generated_files if f.endswith('.h'))
    src_files = (f for f in self.generated_files if f.endswith('.cc'))
    xml_files = (f for f in self.generated_files if f.endswith('.xml'))

    def _write_list(name, target_folder, files, comment):
      """Write all files into a cmake variable using the target_folder as path to the
      file"""
      list_cont = []

      list_cont.append(f'# {comment}')
      list_cont.append(f'SET({name}')
      for full_file in files:
        fname = os.path.basename(full_file)
        list_cont.append(f'  {os.path.join(target_folder, fname)}')

      list_cont.append(')')

      return '\n'.join(list_cont)

    full_contents = ['#-- AUTOMATICALLY GENERATED FILE - DO NOT EDIT -- \n']
    full_contents.append(_write_list('headers', r'${ARG_OUTPUT_FOLDER}/${datamodel}',
                                     header_files, 'Generated header files'))

    full_contents.append(_write_list('sources', r'${ARG_OUTPUT_FOLDER}/src',
                                     src_files, 'Generated source files'))

    full_contents.append(_write_list('selection_xml', r'${ARG_OUTPUT_FOLDER}/src',
                                     xml_files, 'Generated xml files'))

    write_file_if_changed(f'{self.install_dir}/podio_generated_files.cmake',
                          '\n'.join(full_contents),
                          self.any_changes)

  def _needs_include(self, classname) -> IncludeFrom:
    """Check whether the member needs an include from within the datamodel"""
    if classname in self.datamodel.components or classname in self.datamodel.datatypes:
      return IncludeFrom.INTERNAL

    if self.upstream_edm:
      if classname in self.upstream_edm.components or classname in self.upstream_edm.datatypes:
        return IncludeFrom.EXTERNAL

    return IncludeFrom.NOWHERE

  def _create_selection_xml(self):
    """Create the selection xml that is necessary for ROOT I/O"""
    data = {'components': [DataType(c) for c in self.datamodel.components],
            'datatypes': [DataType(d) for d in self.datamodel.datatypes],
            'old_schema_components': [DataType(d) for d in
                                      self.old_datamodels_datatypes | self.old_datamodels_components]}
    self._write_file('selection.xml', self._eval_template('selection.xml.jinja2', data))

  def _build_include(self, member):
    """Return the include statment for the passed member."""
    return self._build_include_for_class(member.bare_type, self._needs_include(member.full_type))

  def _build_include_for_class(self, classname, include_from: IncludeFrom) -> str:
    """Return the include statement for the passed classname"""
    if include_from == IncludeFrom.INTERNAL:
      return f'#include "{self.datamodel.options["includeSubfolder"]}{classname}.h"'
    if include_from == IncludeFrom.EXTERNAL:
      return f'#include "{self.upstream_edm.options["includeSubfolder"]}{classname}.h"'

    # The empty string is filtered by _sort_includes (plus it doesn't hurt in
    # the generated code)
    return ''

  def _build_julia_include(self, member, is_struct=False) -> str:
    """Return the include statement for julia"""
    return self._build_julia_include_for_class(member.bare_type, self._needs_include(member.full_type), is_struct)

  def _build_julia_include_for_class(self, classname, include_from: IncludeFrom, is_struct=False) -> str:
    """Return the include statement for julia for this specific class"""
    if include_from == IncludeFrom.INTERNAL:
      # If we have an internal include all includes should be relative
      inc_folder = ''
    if include_from == IncludeFrom.EXTERNAL:
      inc_folder = f'{self.upstream_edm.options["includeSubfolder"]}'
    if include_from == IncludeFrom.NOWHERE:
      # We don't need an include in this case
      return ''

    if is_struct:
      return f'include("{inc_folder}{classname}Struct.jl")'
    return f'include("{inc_folder}{classname}.jl")\nusing .{classname}Module: {classname}'

  def _sort_includes(self, includes):
    """Sort the includes in order to try to have the std includes at the bottom"""
    package_includes = sorted(i for i in includes if self.package_name in i)
    podio_includes = sorted(i for i in includes if 'podio' in i)
    stl_includes = sorted(i for i in includes if '<' in i and '>' in i)

    upstream_includes = []
    if self.upstream_edm:
      upstream_includes = sorted(i for i in includes if self.upstream_edm.options['includeSubfolder'] in i)

    # Are ther includes that fulfill more than one of the above conditions? Are
    # there includes that fulfill none?

    return package_includes + upstream_includes + podio_includes + stl_includes


def read_upstream_edm(name_path):
  """Read an upstream EDM yaml definition file to make the types that are defined
  in that available to the current EDM"""
  if name_path is None:
    return None

  try:
    name, path = name_path.split(':')
<<<<<<< HEAD
  except ValueError as exc:
    raise argparse.ArgumentTypeError('upstream-edm argument needs to be the upstream package '
                                     'name and the upstream edm yaml file separated by a colon') from exc
=======
  except ValueError as err:
    raise argparse.ArgumentTypeError('upstream-edm argument needs to be the upstream package '
                                     'name and the upstream edm yaml file separated by a colon') from err
>>>>>>> dbf9425a

  if not os.path.isfile(path):
    raise argparse.ArgumentTypeError(f'{path} needs to be an EDM yaml file')

  try:
    return PodioConfigReader.read(path, name)
<<<<<<< HEAD
  except DefinitionError as exc:
    raise argparse.ArgumentTypeError(f'{path} does not contain a valid datamodel definition') from exc
=======
  except DefinitionError as err:
    raise argparse.ArgumentTypeError(f'{path} does not contain a valid datamodel definition') from err
>>>>>>> dbf9425a


if __name__ == "__main__":
  import argparse
  # pylint: disable=invalid-name # before 2.5.0 pylint is too strict with the naming here
  parser = argparse.ArgumentParser(description='Given a description yaml file this script generates '
                                   'the necessary c++ files in the target directory')

  parser.add_argument('description', help='yaml file describing the datamodel')
  parser.add_argument('targetdir', help='Target directory where the generated data classes will be put. '
                      'Header files will be put under <targetdir>/<packagename>/*.h. '
                      'Source files will be put under <targetdir>/src/*.cc')
  parser.add_argument('packagename', help='Name of the package.')
  parser.add_argument('iohandlers', choices=['ROOT', 'SIO'], nargs='+',
                      help='The IO backend specific code that should be generated')
  parser.add_argument('-q', '--quiet', dest='verbose', action='store_false', default=True,
                      help='Don\'t write a report to screen')
  parser.add_argument('-d', '--dryrun', action='store_true', default=False,
                      help='Do not actually write datamodel files')
  parser.add_argument('-c', '--clangformat', action='store_true', default=False,
                      help='Apply clang-format when generating code (with -style=file)')
  parser.add_argument('--upstream-edm',
                      help='Make datatypes of this upstream EDM available to the current'
                      ' EDM. Format is \'<upstream-name>:<upstream.yaml>\'. '
                      'Note that only the code for the current EDM will be generated',
                      default=None, type=read_upstream_edm)
  parser.add_argument('--old-description',
                      help='Provide schema evolution relative to the old yaml file.',
                      default=None, action='store')
  parser.add_argument('-e', '--evolution_file', help='yaml file clarifying schema evolutions',
                      default=None, action='store')

  args = parser.parse_args()

  install_path = args.targetdir
  project = args.packagename

  for sub_dir in ('src', project):
    directory = os.path.join(install_path, sub_dir)
    if not os.path.exists(directory):
      os.makedirs(directory)

  gen = ClassGenerator(args.description, args.targetdir, args.packagename, args.iohandlers,
                       verbose=args.verbose, dryrun=args.dryrun, upstream_edm=args.upstream_edm,
                       old_description=args.old_description, evolution_file=args.evolution_file)
  if args.clangformat:
    gen.clang_format = get_clang_format()
  gen.process()

  # pylint: enable=invalid-name<|MERGE_RESOLUTION|>--- conflicted
+++ resolved
@@ -149,12 +149,8 @@
     for name, datatype in self.datamodel.datatypes.items():
       self._process_datatype(name, datatype)
 
-<<<<<<< HEAD
-    self._get_namespace_dict()
-=======
     self._write_edm_def_file()
 
->>>>>>> dbf9425a
     if 'ROOT' in self.io_handlers:
       self._create_selection_xml()
 
@@ -272,14 +268,10 @@
 
   def _process_component(self, name, component):
     """Process one component"""
-<<<<<<< HEAD
-    includes, includes_jl = set(), set()
-=======
     # Make a copy here and add the preprocessing steps to that such that the
     # original definition can be left untouched
     component = deepcopy(component)
-    includes = set()
->>>>>>> dbf9425a
+    includes, includes_jl = set(), set()
     includes.update(*(m.includes for m in component['Members']))
     includes_jl.update(*(m.jl_imports for m in component['Members']))
     for member in component['Members']:
@@ -479,9 +471,6 @@
 
     return data
 
-<<<<<<< HEAD
-  def _get_member_includes(self, members, julia=False):
-=======
   def _write_edm_def_file(self):
     """Write the edm definition to a compile time string"""
     model_encoder = DataModelJSONEncoder()
@@ -501,8 +490,7 @@
     self._write_file('DatamodelDefinition.h',
                      self._eval_template('DatamodelDefinition.h.jinja2', data))
 
-  def _get_member_includes(self, members):
->>>>>>> dbf9425a
+  def _get_member_includes(self, members, julia=False):
     """Process all members and gather the necessary includes"""
     includes, includes_jl = set(), set()
     includes.update(*(m.includes for m in members))
@@ -634,28 +622,17 @@
 
   try:
     name, path = name_path.split(':')
-<<<<<<< HEAD
-  except ValueError as exc:
-    raise argparse.ArgumentTypeError('upstream-edm argument needs to be the upstream package '
-                                     'name and the upstream edm yaml file separated by a colon') from exc
-=======
   except ValueError as err:
     raise argparse.ArgumentTypeError('upstream-edm argument needs to be the upstream package '
                                      'name and the upstream edm yaml file separated by a colon') from err
->>>>>>> dbf9425a
 
   if not os.path.isfile(path):
     raise argparse.ArgumentTypeError(f'{path} needs to be an EDM yaml file')
 
   try:
     return PodioConfigReader.read(path, name)
-<<<<<<< HEAD
-  except DefinitionError as exc:
-    raise argparse.ArgumentTypeError(f'{path} does not contain a valid datamodel definition') from exc
-=======
   except DefinitionError as err:
     raise argparse.ArgumentTypeError(f'{path} does not contain a valid datamodel definition') from err
->>>>>>> dbf9425a
 
 
 if __name__ == "__main__":
