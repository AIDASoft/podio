#include "EventInfo.h"
#include "EventInfoCollection.h"
#include "Particle.h"
#include "ParticleCollection.h"
#include "LorentzVector.h"

#include "TBranch.h"
#include "TFile.h"
#include "TTree.h"
#include "TSystem.h"

#include <iostream>
#include <vector>

// albers specific includes
#include "albers/EventStore.h"
#include "albers/Registry.h"
#include "albers/Writer.h"



void processEvent(unsigned iEvent, albers::EventStore& store, albers::Writer& writer) {
  if(iEvent % 1000 == 0)
    std::cout<<"processing event "<<iEvent<<std::endl;

  // fill event information
  EventInfoCollection* evinfocoll = nullptr;
  store.get("EventInfo", evinfocoll);
  if(evinfocoll==nullptr) {
    std::cerr<<"collection EventInfo does not exist!"<<std::endl;
    return;
  }
  EventInfoHandle& evinfo = evinfocoll->create();
  evinfo.setNumber(iEvent);

<<<<<<< HEAD
  // populate a particle collection
  // LorentzVector part
  LorentzVectorCollection* lvcoll = nullptr;
  store.get("ParticleP4", lvcoll);
  if(lvcoll==nullptr) {
    //COLIN: set up exception in store::get
    std::cerr<<"collection ParticleP4 does not exist!"<<std::endl;
    return;
  }
  LorentzVectorHandle& lv1 = lvcoll->create();
  lv1.setPhi(0.);
  lv1.setEta(1.);
  lv1.setMass(iEvent);
  lv1.setPt(50.);
=======
  LorentzVector lv1;
  lv1.Phi  = 0;
  lv1.Eta  = 1 ;
  lv1.Mass = 125;
  lv1.Pt   = 50.;
>>>>>>> 2d4888d7
  // particle part
  ParticleCollection* partcoll = nullptr;
  store.get("Particle", partcoll);
  ParticleHandle& p1 = partcoll->create();
  p1.setID(25 + iEvent);
  p1.setP4(lv1);

  // and now for the writing
  // TODO: do that at a different time w/o coll pointer
  // COLIN: calling writeEvent should not be left up to the user.
  writer.writeEvent();
  store.next();

  return;
}


int main(){
  gSystem->Load("libDataModelExample.so");

  std::cout<<"start processing"<<std::endl;

  albers::Registry   registry;
  albers::EventStore store(&registry);
  albers::Writer     writer("example.root", &registry);

  unsigned nevents=10;

  EventInfoCollection& evinfocoll = store.create<EventInfoCollection>("EventInfo");

  // particle part
  ParticleCollection& partcoll = store.create<ParticleCollection>("Particle");

  writer.registerForWrite("EventInfo", evinfocoll);
  writer.registerForWrite("Particle", partcoll);

  for(unsigned i=0; i<nevents; ++i) {
    processEvent(i, store, writer);
  }

  writer.finish();
}<|MERGE_RESOLUTION|>--- conflicted
+++ resolved
@@ -33,28 +33,12 @@
   EventInfoHandle& evinfo = evinfocoll->create();
   evinfo.setNumber(iEvent);
 
-<<<<<<< HEAD
-  // populate a particle collection
-  // LorentzVector part
-  LorentzVectorCollection* lvcoll = nullptr;
-  store.get("ParticleP4", lvcoll);
-  if(lvcoll==nullptr) {
-    //COLIN: set up exception in store::get
-    std::cerr<<"collection ParticleP4 does not exist!"<<std::endl;
-    return;
-  }
-  LorentzVectorHandle& lv1 = lvcoll->create();
-  lv1.setPhi(0.);
-  lv1.setEta(1.);
-  lv1.setMass(iEvent);
-  lv1.setPt(50.);
-=======
   LorentzVector lv1;
   lv1.Phi  = 0;
   lv1.Eta  = 1 ;
   lv1.Mass = 125;
   lv1.Pt   = 50.;
->>>>>>> 2d4888d7
+
   // particle part
   ParticleCollection* partcoll = nullptr;
   store.get("Particle", partcoll);
