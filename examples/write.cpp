// Data model
#include "EventInfo.h"
#include "EventInfoCollection.h"
#include "Particle.h"
#include "ParticleCollection.h"
#include "JetCollection.h"
#include "JetParticleAssociationCollection.h"
#include "LorentzVector.h"
#include "Jet.h"
#include "JetCollection.h"

// Utility functions
#include "VectorUtils.h"

// ROOT
#include "TLorentzVector.h"
#include "TBranch.h"
#include "TFile.h"
#include "TTree.h"
#include "TSystem.h"

// STL
#include <iostream>
#include <vector>

// albers specific includes
#include "albers/EventStore.h"
#include "albers/Registry.h"
#include "albers/Writer.h"

// testing tools
#include "DummyGenerator.h"


void processEvent(unsigned iEvent, albers::EventStore& store, albers::Writer& writer, DummyGenerator& generator) {
  if(iEvent % 1000 == 0)
    std::cout<<"processing event "<<iEvent<<std::endl;

  generator.generate();

  // fill event information
  EventInfoCollection* evinfocoll = nullptr;
  store.get("EventInfo", evinfocoll);
  if(evinfocoll==nullptr) {
    std::cerr<<"collection EventInfo does not exist!"<<std::endl;
    return;
  }
  EventInfoHandle& evinfo = evinfocoll->create();
  evinfo.setNumber(iEvent);

<<<<<<< HEAD
  LorentzVector lv1;
  lv1.Phi  = 0;
  lv1.Eta  = 1 ;
  lv1.Mass = 125;
  lv1.Pt   = 50.;

  // particle part
  ParticleCollection* partcoll = nullptr;
  store.get("Particle", partcoll);
  ParticleHandle& p1 = partcoll->create();
  p1.setID(25 + iEvent);
  p1.setP4(lv1);
  ParticleHandle& p2 = partcoll->create();
  p2.setID(42 + iEvent);
  p2.setP4(lv1);

  // jet part
  JetCollection* jetcoll = nullptr;
  store.get("Jet", jetcoll);
  JetHandle& j1 = jetcoll->create();
  j1.setP4(lv1);
  j1.addparticles(p1);
  j1.addparticles(p2);   
  for(auto i = j1.particles_begin(), e = j1.particles_end(); i!=e;++i){
    std::cout << "  component pt: " << i->P4().Pt << std::endl;
  }

=======
>>>>>>> 173d1251
  // and now for the writing
  // TODO: do that at a different time w/o coll pointer
  writer.writeEvent();
  store.next();

  return;
}


int main(){
  gSystem->Load("libDataModelExample.so");

  std::cout<<"start processing"<<std::endl;

  albers::Registry   registry;
  albers::EventStore store(&registry);
  albers::Writer     writer("example.root", &registry);

<<<<<<< HEAD
=======
  DummyGenerator generator(10, store);
  generator.setNPrint(10);

>>>>>>> 173d1251
  unsigned nevents=10000;

  EventInfoCollection& evinfocoll = store.create<EventInfoCollection>("EventInfo");

<<<<<<< HEAD
  // particle part
  ParticleCollection& partcoll = store.create<ParticleCollection>("Particle");
  JetCollection& jetcoll = store.create<JetCollection>("Jet");

  writer.registerForWrite("EventInfo", evinfocoll);
  writer.registerForWrite("Particle", partcoll);
  writer.registerForWrite("Jet", jetcoll);
=======
  writer.registerForWrite<EventInfoCollection>("EventInfo");

  // collections from the dummy generator
  writer.registerForWrite<ParticleCollection>("GenParticle");
  writer.registerForWrite<JetCollection>("GenJet");
  writer.registerForWrite<JetParticleAssociationCollection>("GenJetParticle");
>>>>>>> 173d1251

  for(unsigned i=0; i<nevents; ++i) {
    processEvent(i, store, writer, generator);
  }

  writer.finish();
}<|MERGE_RESOLUTION|>--- conflicted
+++ resolved
@@ -48,36 +48,6 @@
   EventInfoHandle& evinfo = evinfocoll->create();
   evinfo.setNumber(iEvent);
 
-<<<<<<< HEAD
-  LorentzVector lv1;
-  lv1.Phi  = 0;
-  lv1.Eta  = 1 ;
-  lv1.Mass = 125;
-  lv1.Pt   = 50.;
-
-  // particle part
-  ParticleCollection* partcoll = nullptr;
-  store.get("Particle", partcoll);
-  ParticleHandle& p1 = partcoll->create();
-  p1.setID(25 + iEvent);
-  p1.setP4(lv1);
-  ParticleHandle& p2 = partcoll->create();
-  p2.setID(42 + iEvent);
-  p2.setP4(lv1);
-
-  // jet part
-  JetCollection* jetcoll = nullptr;
-  store.get("Jet", jetcoll);
-  JetHandle& j1 = jetcoll->create();
-  j1.setP4(lv1);
-  j1.addparticles(p1);
-  j1.addparticles(p2);   
-  for(auto i = j1.particles_begin(), e = j1.particles_end(); i!=e;++i){
-    std::cout << "  component pt: " << i->P4().Pt << std::endl;
-  }
-
-=======
->>>>>>> 173d1251
   // and now for the writing
   // TODO: do that at a different time w/o coll pointer
   writer.writeEvent();
@@ -96,32 +66,20 @@
   albers::EventStore store(&registry);
   albers::Writer     writer("example.root", &registry);
 
-<<<<<<< HEAD
-=======
-  DummyGenerator generator(10, store);
-  generator.setNPrint(10);
-
->>>>>>> 173d1251
   unsigned nevents=10000;
 
   EventInfoCollection& evinfocoll = store.create<EventInfoCollection>("EventInfo");
 
-<<<<<<< HEAD
   // particle part
   ParticleCollection& partcoll = store.create<ParticleCollection>("Particle");
   JetCollection& jetcoll = store.create<JetCollection>("Jet");
 
-  writer.registerForWrite("EventInfo", evinfocoll);
-  writer.registerForWrite("Particle", partcoll);
-  writer.registerForWrite("Jet", jetcoll);
-=======
   writer.registerForWrite<EventInfoCollection>("EventInfo");
 
   // collections from the dummy generator
   writer.registerForWrite<ParticleCollection>("GenParticle");
   writer.registerForWrite<JetCollection>("GenJet");
   writer.registerForWrite<JetParticleAssociationCollection>("GenJetParticle");
->>>>>>> 173d1251
 
   for(unsigned i=0; i<nevents; ++i) {
     processEvent(i, store, writer, generator);
