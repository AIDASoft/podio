# podio

## Preparing the environment

### On lxplus

To build and install this package, do:

    source init.sh

### On Mac OS

Assuming the path to your version of ROOT is `<root_path>`, do:

    source <root_path>/bin/thisroot.sh

Set up python. We advise to use the version of python that comes with Mac OS. This version should be 2.7.X

    python --version
    > Python 2.7.5

Check that the yaml python module is available

    python
    >>> import yaml

If the import goes fine (no message), you're all set. If not, you need to install yaml. For that, you need to:

1- install the C++ yaml library, which is used by the python module. The easiest way to do that is to use homebrew (install homebrew if you don't have it yet)

    brew install libyaml

2- install the python yaml module (first install pip if you don't have it yet)

    pip install yaml

Check that you can now import the yaml module in python.

Finally, set your environment:

    source init_macos.sh


## Compiling

After setting up a separate build and install area, the build can be triggered.

    mkdir build
    mkdir install
    cd build
    cmake -DCMAKE_INSTALL_PREFIX=../install ..
    make -j 4 install

To see a list of options, do this in the build-directory:

    cmake -LH ..

## Running

The examples are for creating a file "example.root"

    ../install/examples/write

And reading it again

    ../install/examples/read


## Modifying the data model

If you want to invoke the data model creator use `python/podio_class_generator.py` and look into `tests/datalayout.yaml` for inspiration

## Running tests
After compilation you can run rudimentary tests with:

<<<<<<< HEAD
    cmake -DCMAKE_INSTALL_PREFIX=../install -Dpodio_tests=1 (-DCMAKE_PREFIX_PATH=./path/to/googletest/install/) ..
=======
>>>>>>> b505f478
    make test

### Unit tests
In order to run the unit tests you have to enable them at configuration time with the flag `tests`. Note that GTest is needed. On lxplus the necessary environment is set up with the `init.sh`. On MacOS, you'll have to point cmake to your installation if it is local, see the option in braces below assuming you installed it in `<g_test_path>`.

To configure with unit tests enabled, do:

    cmake -DCMAKE_INSTALL_PREFIX=../install -Dtests=1 (-DCMAKE_PREFIX_PATH=<g_test_path>/install) ..
    make test
<|MERGE_RESOLUTION|>--- conflicted
+++ resolved
@@ -71,12 +71,8 @@
 If you want to invoke the data model creator use `python/podio_class_generator.py` and look into `tests/datalayout.yaml` for inspiration
 
 ## Running tests
-After compilation you can run rudimentary tests with:
+After compilation you can run rudimentary tests with
 
-<<<<<<< HEAD
-    cmake -DCMAKE_INSTALL_PREFIX=../install -Dpodio_tests=1 (-DCMAKE_PREFIX_PATH=./path/to/googletest/install/) ..
-=======
->>>>>>> b505f478
     make test
 
 ### Unit tests
@@ -84,5 +80,5 @@
 
 To configure with unit tests enabled, do:
 
-    cmake -DCMAKE_INSTALL_PREFIX=../install -Dtests=1 (-DCMAKE_PREFIX_PATH=<g_test_path>/install) ..
+    cmake -DCMAKE_INSTALL_PREFIX=../install -Dpodio_tests=1 (-DCMAKE_PREFIX_PATH=<g_test_path>/install) ..
     make test
