albers
======

To build and install this package, do (on lxplus):

Preparing the environment - CMake, gcc, ROOT

    export PATH=/afs/cern.ch/sw/lcg/contrib/CMake/2.8.9/Linux-i386/bin:${PATH}
    source /afs/cern.ch/sw/lcg/contrib/gcc/4.8.1/x86_64-slc6/setup.sh 
    source /afs/cern.ch/sw/lcg/app/releases/ROOT/5.34.20/x86_64-slc6-gcc48-opt/root/bin/thisroot.sh


<<<<<<< HEAD
after setting up a separate build area, the build can be triggered w/

    cmake -DCMAKE_INSTALL_PREFIX=<destination> <path_to_sources>
    make 
    make install

either one uses the examples from the build area or from the install area
for using from the install area one has to set the LD_LIBRARY_PATH to point to

    <destination>/examples
    <destination>/lib
=======
Set up separate build and install areas:
mkdir build
cd build 
cmake -DCMAKE_INSTALL_PREFIX=../install ..
make -j 4 
make install

either one uses the examples from the build area or from the install area
for using from the install area one has to set the LD_LIBRARY_PATH to point to
<destination>/examples
<destination>/lib
So do:
export LD_LIBRARY_PATH=../install/examples:../install/libs:$LD_LIBRARY_PATH
>>>>>>> 03067fc5

The examples are for creating a file "example.root"

    write

And reading it again

    read

if you want to invoke the data model creator use python/albers_class_generator.py
and look into examples/datalayout.yaml for inspiration<|MERGE_RESOLUTION|>--- conflicted
+++ resolved
@@ -6,15 +6,13 @@
 Preparing the environment - CMake, gcc, ROOT
 
     export PATH=/afs/cern.ch/sw/lcg/contrib/CMake/2.8.9/Linux-i386/bin:${PATH}
-    source /afs/cern.ch/sw/lcg/contrib/gcc/4.8.1/x86_64-slc6/setup.sh 
+    source /afs/cern.ch/sw/lcg/contrib/gcc/4.8.1/x86_64-slc6/setup.sh
     source /afs/cern.ch/sw/lcg/app/releases/ROOT/5.34.20/x86_64-slc6-gcc48-opt/root/bin/thisroot.sh
 
-
-<<<<<<< HEAD
 after setting up a separate build area, the build can be triggered w/
 
     cmake -DCMAKE_INSTALL_PREFIX=<destination> <path_to_sources>
-    make 
+    make
     make install
 
 either one uses the examples from the build area or from the install area
@@ -22,21 +20,6 @@
 
     <destination>/examples
     <destination>/lib
-=======
-Set up separate build and install areas:
-mkdir build
-cd build 
-cmake -DCMAKE_INSTALL_PREFIX=../install ..
-make -j 4 
-make install
-
-either one uses the examples from the build area or from the install area
-for using from the install area one has to set the LD_LIBRARY_PATH to point to
-<destination>/examples
-<destination>/lib
-So do:
-export LD_LIBRARY_PATH=../install/examples:../install/libs:$LD_LIBRARY_PATH
->>>>>>> 03067fc5
 
 The examples are for creating a file "example.root"
 
