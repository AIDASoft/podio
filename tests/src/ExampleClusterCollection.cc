// standard includes
#include "ExampleClusterCollection.h"
#include "ExampleHitCollection.h"
#include <stdexcept>

#include "ExampleClusterCollection.h"

ExampleClusterCollection::ExampleClusterCollection()
    : m_isValid(false), m_collectionID(0), m_entries(),
      m_rel_Hits(new std::vector<::ConstExampleHit>()),
      m_rel_Clusters(new std::vector<::ConstExampleCluster>()),
      m_data(new ExampleClusterDataContainer()) {
  m_refCollections.push_back(new std::vector<podio::ObjectID>());
  m_refCollections.push_back(new std::vector<podio::ObjectID>());
}

ExampleClusterCollection::~ExampleClusterCollection() {
  clear();
  if (m_data != nullptr)
    delete m_data;
  for (auto &pointer : m_refCollections) {
    if (pointer != nullptr)
      delete pointer;
  }
  if (m_rel_Hits != nullptr) {
    delete m_rel_Hits;
  }
  if (m_rel_Clusters != nullptr) {
    delete m_rel_Clusters;
  }
}

const ExampleCluster ExampleClusterCollection::
operator[](unsigned int index) const {
  return ExampleCluster(m_entries[index]);
}

const ExampleCluster ExampleClusterCollection::at(unsigned int index) const {
  return ExampleCluster(m_entries.at(index));
}

ExampleCluster ExampleClusterCollection::operator[](unsigned int index) {
  return ExampleCluster(m_entries[index]);
}

ExampleCluster ExampleClusterCollection::at(unsigned int index) {
  return ExampleCluster(m_entries.at(index));
}

int ExampleClusterCollection::size() const { return m_entries.size(); }

ExampleCluster ExampleClusterCollection::create() {
  auto obj = new ExampleClusterObj();
  m_entries.emplace_back(obj);
  m_rel_Hits_tmp.push_back(obj->m_Hits);
  m_rel_Clusters_tmp.push_back(obj->m_Clusters);

  obj->id = {int(m_entries.size() - 1), m_collectionID};
  return ExampleCluster(obj);
}

void ExampleClusterCollection::clear() {
  m_data->clear();
  for (auto &pointer : m_refCollections) {
    pointer->clear();
  }
  // clear relations to Hits. Make sure to unlink() the reference data s they
  // may be gone already.
  for (auto &pointer : m_rel_Hits_tmp) {
    for (auto &item : (*pointer)) {
      item.unlink();
    };
    delete pointer;
  }
  m_rel_Hits_tmp.clear();
  for (auto &item : (*m_rel_Hits)) {
    item.unlink();
  }
  m_rel_Hits->clear();
  // clear relations to Clusters. Make sure to unlink() the reference data s
  // they may be gone already.
  for (auto &pointer : m_rel_Clusters_tmp) {
    for (auto &item : (*pointer)) {
      item.unlink();
    };
    delete pointer;
  }
  m_rel_Clusters_tmp.clear();
  for (auto &item : (*m_rel_Clusters)) {
    item.unlink();
  }
  m_rel_Clusters->clear();

  for (auto &obj : m_entries) {
    delete obj;
  }
  m_entries.clear();
}

void ExampleClusterCollection::prepareForWrite() {
  auto size = m_entries.size();
  m_data->reserve(size);
  for (auto &obj : m_entries) {
    m_data->push_back(obj->data);
  }
  for (auto &pointer : m_refCollections) {
    pointer->clear();
  }
  int Hits_index = 0;
  int Clusters_index = 0;

  for (int i = 0, size = m_data->size(); i != size; ++i) {
    (*m_data)[i].Hits_begin = Hits_index;
    (*m_data)[i].Hits_end += Hits_index;
    Hits_index = (*m_data)[i].Hits_end;
    for (auto it : (*m_rel_Hits_tmp[i])) {
      if (it.getObjectID().index == podio::ObjectID::untracked)
        throw std::runtime_error("Trying to persistify untracked object");
      m_refCollections[0]->emplace_back(it.getObjectID());
      m_rel_Hits->push_back(it);
    }
    (*m_data)[i].Clusters_begin = Clusters_index;
    (*m_data)[i].Clusters_end += Clusters_index;
    Clusters_index = (*m_data)[i].Clusters_end;
    for (auto it : (*m_rel_Clusters_tmp[i])) {
      if (it.getObjectID().index == podio::ObjectID::untracked)
        throw std::runtime_error("Trying to persistify untracked object");
      m_refCollections[1]->emplace_back(it.getObjectID());
      m_rel_Clusters->push_back(it);
    }
  }
}

void ExampleClusterCollection::prepareAfterRead() {
  int index = 0;
  for (auto &data : *m_data) {
    auto obj = new ExampleClusterObj({index, m_collectionID}, data);
    obj->m_Hits = m_rel_Hits;
    obj->m_Clusters = m_rel_Clusters;
    m_entries.emplace_back(obj);
    ++index;
  }
  m_isValid = true;
}

bool ExampleClusterCollection::setReferences(
    const podio::ICollectionProvider *collectionProvider) {
  for (unsigned int i = 0, size = m_refCollections[0]->size(); i != size; ++i) {
    auto id = (*m_refCollections[0])[i];
    if (id.index != podio::ObjectID::invalid) {
      CollectionBase *coll = nullptr;
      collectionProvider->get(id.collectionID, coll);
      ExampleHitCollection *tmp_coll =
          static_cast<ExampleHitCollection *>(coll);
      auto tmp = (*tmp_coll)[id.index];
      m_rel_Hits->emplace_back(tmp);
    } else {
      m_rel_Hits->emplace_back(nullptr);
    }
  }
  for (unsigned int i = 0, size = m_refCollections[1]->size(); i != size; ++i) {
    auto id = (*m_refCollections[1])[i];
    if (id.index != podio::ObjectID::invalid) {
      CollectionBase *coll = nullptr;
      collectionProvider->get(id.collectionID, coll);
      ExampleClusterCollection *tmp_coll =
          static_cast<ExampleClusterCollection *>(coll);
      auto tmp = (*tmp_coll)[id.index];
      m_rel_Clusters->emplace_back(tmp);
    } else {
      m_rel_Clusters->emplace_back(nullptr);
    }
  }

  return true; // TODO: check success
}

void ExampleClusterCollection::push_back(ConstExampleCluster object) {
  int size = m_entries.size();
  auto obj = object.m_obj;
  if (obj->id.index == podio::ObjectID::untracked) {
    obj->id = {size, m_collectionID};
    m_entries.push_back(obj);
    m_rel_Hits_tmp.push_back(obj->m_Hits);
    m_rel_Clusters_tmp.push_back(obj->m_Clusters);

  } else {
    throw std::invalid_argument("Object already in a collection. Cannot add it "
                                "to a second collection ");
  }
}

void ExampleClusterCollection::setBuffer(void *address) {
  if (m_data != nullptr)
    delete m_data;
  m_data = static_cast<ExampleClusterDataContainer *>(address);
}

const ExampleCluster ExampleClusterCollectionIterator::operator*() const {
  m_object.m_obj = (*m_collection)[m_index];
  return m_object;
}

const ExampleCluster *ExampleClusterCollectionIterator::operator->() const {
  m_object.m_obj = (*m_collection)[m_index];
  return &m_object;
}

const ExampleClusterCollectionIterator &ExampleClusterCollectionIterator::
operator++() const {
  ++m_index;
  return *this;
}

std::ostream &operator<<(std::ostream &o, const ExampleClusterCollection &v) {
  std::ios::fmtflags old_flags = o.flags();
  o << "id:          energy:       " << std::endl;
  for (int i = 0; i < v.size(); i++) {
    o << std::scientific << std::showpos << std::setw(12) << v[i].id() << " "
      << std::setw(12) << v[i].energy() << " " << std::endl;
<<<<<<< HEAD
    o.flags(old_flags);
  }
=======
    o << "     Hits : ";
    for (unsigned j = 0, N = v[i].Hits_size(); j < N; ++j)
      o << v[i].Hits(j).id() << " ";
    o << std::endl;
    o << "     Clusters : ";
    for (unsigned j = 0, N = v[i].Clusters_size(); j < N; ++j)
      o << v[i].Clusters(j).id() << " ";
    o << std::endl;
  }
  o.flags(old_flags);
>>>>>>> e6461d78
  return o;
}<|MERGE_RESOLUTION|>--- conflicted
+++ resolved
@@ -218,10 +218,6 @@
   for (int i = 0; i < v.size(); i++) {
     o << std::scientific << std::showpos << std::setw(12) << v[i].id() << " "
       << std::setw(12) << v[i].energy() << " " << std::endl;
-<<<<<<< HEAD
-    o.flags(old_flags);
-  }
-=======
     o << "     Hits : ";
     for (unsigned j = 0, N = v[i].Hits_size(); j < N; ++j)
       o << v[i].Hits(j).id() << " ";
@@ -232,6 +228,5 @@
     o << std::endl;
   }
   o.flags(old_flags);
->>>>>>> e6461d78
   return o;
 }