// standard includes
#include <numeric>
#include <stdexcept>

#include "ExampleWithVectorMemberCollection.h"

ExampleWithVectorMemberCollection::ExampleWithVectorMemberCollection()
    : m_isValid(false), m_collectionID(0), m_entries(),
<<<<<<< HEAD
      m_data(new ExampleWithVectorMemberDataContainer()) {}
=======
      m_data(new ExampleWithVectorMemberDataContainer()) {
  m_vecmem_info.push_back(std::make_pair("int", &m_vec_count));
  m_vec_count = new std::vector<int>();
}
>>>>>>> e6461d78

ExampleWithVectorMemberCollection::~ExampleWithVectorMemberCollection() {
  clear();
  if (m_data != nullptr)
    delete m_data;
<<<<<<< HEAD
=======
  if (m_vec_count != nullptr)
    delete m_vec_count;
>>>>>>> e6461d78
}

const ExampleWithVectorMember ExampleWithVectorMemberCollection::
operator[](unsigned int index) const {
  return ExampleWithVectorMember(m_entries[index]);
}

const ExampleWithVectorMember
ExampleWithVectorMemberCollection::at(unsigned int index) const {
  return ExampleWithVectorMember(m_entries.at(index));
}

ExampleWithVectorMember ExampleWithVectorMemberCollection::
operator[](unsigned int index) {
  return ExampleWithVectorMember(m_entries[index]);
}

ExampleWithVectorMember
ExampleWithVectorMemberCollection::at(unsigned int index) {
  return ExampleWithVectorMember(m_entries.at(index));
}

int ExampleWithVectorMemberCollection::size() const { return m_entries.size(); }

ExampleWithVectorMember ExampleWithVectorMemberCollection::create() {
  auto obj = new ExampleWithVectorMemberObj();
  m_entries.emplace_back(obj);
  m_vecs_count.push_back(obj->m_count);

  obj->id = {int(m_entries.size() - 1), m_collectionID};
  return ExampleWithVectorMember(obj);
}

void ExampleWithVectorMemberCollection::clear() {
  m_data->clear();
  m_vec_count->clear();
  m_vecs_count.clear();

  for (auto &obj : m_entries) {
    delete obj;
  }
  m_entries.clear();
}

void ExampleWithVectorMemberCollection::prepareForWrite() {
  auto size = m_entries.size();
  m_data->reserve(size);
  for (auto &obj : m_entries) {
    m_data->push_back(obj->data);
  }
  for (auto &pointer : m_refCollections) {
    pointer->clear();
<<<<<<< HEAD
  }

  for (int i = 0, size = m_data->size(); i != size; ++i) {
  }
=======
  }
  int count_size =
      std::accumulate(m_entries.begin(), m_entries.end(), 0,
                      [](int sum, const ExampleWithVectorMemberObj *obj) {
                        return sum + obj->m_count->size();
                      });
  m_vec_count->reserve(count_size);
  int count_index = 0;

  for (int i = 0, size = m_data->size(); i != size; ++i) {
    (*m_data)[i].count_begin = count_index;
    (*m_data)[i].count_end += count_index;
    count_index = (*m_data)[i].count_end;
    for (auto it : (*m_vecs_count[i])) {
      m_vec_count->push_back(it);
    }
  }
>>>>>>> e6461d78
}

void ExampleWithVectorMemberCollection::prepareAfterRead() {
  int index = 0;
  for (auto &data : *m_data) {
    auto obj = new ExampleWithVectorMemberObj({index, m_collectionID}, data);
<<<<<<< HEAD
=======
    obj->m_count = m_vec_count;
>>>>>>> e6461d78

    m_entries.emplace_back(obj);
    ++index;
  }
  m_isValid = true;
}

bool ExampleWithVectorMemberCollection::setReferences(
    const podio::ICollectionProvider *collectionProvider) {

  return true; // TODO: check success
}

void ExampleWithVectorMemberCollection::push_back(
    ConstExampleWithVectorMember object) {
  int size = m_entries.size();
  auto obj = object.m_obj;
  if (obj->id.index == podio::ObjectID::untracked) {
    obj->id = {size, m_collectionID};
    m_entries.push_back(obj);
<<<<<<< HEAD
=======
    m_vecs_count.push_back(obj->m_count);
>>>>>>> e6461d78

  } else {
    throw std::invalid_argument("Object already in a collection. Cannot add it "
                                "to a second collection ");
  }
}

void ExampleWithVectorMemberCollection::setBuffer(void *address) {
  if (m_data != nullptr)
    delete m_data;
  m_data = static_cast<ExampleWithVectorMemberDataContainer *>(address);
}

const ExampleWithVectorMember ExampleWithVectorMemberCollectionIterator::
operator*() const {
  m_object.m_obj = (*m_collection)[m_index];
  return m_object;
}

const ExampleWithVectorMember *ExampleWithVectorMemberCollectionIterator::
operator->() const {
  m_object.m_obj = (*m_collection)[m_index];
  return &m_object;
}

const ExampleWithVectorMemberCollectionIterator &
<<<<<<< HEAD
    ExampleWithVectorMemberCollectionIterator::operator++() const {
=======
ExampleWithVectorMemberCollectionIterator::operator++() const {
>>>>>>> e6461d78
  ++m_index;
  return *this;
}

std::ostream &operator<<(std::ostream &o,
                         const ExampleWithVectorMemberCollection &v) {
  std::ios::fmtflags old_flags = o.flags();
  o << "id:          " << std::endl;
  for (int i = 0; i < v.size(); i++) {
    o << std::scientific << std::showpos << std::setw(12) << v[i].id() << " "
      << std::endl;
<<<<<<< HEAD
    o.flags(old_flags);
  }
=======
    o << "     count : ";
    for (unsigned j = 0, N = v[i].count_size(); j < N; ++j)
      o << v[i].count(j) << " ";
    o << std::endl;
  }
  o.flags(old_flags);
>>>>>>> e6461d78
  return o;
}<|MERGE_RESOLUTION|>--- conflicted
+++ resolved
@@ -6,24 +6,17 @@
 
 ExampleWithVectorMemberCollection::ExampleWithVectorMemberCollection()
     : m_isValid(false), m_collectionID(0), m_entries(),
-<<<<<<< HEAD
-      m_data(new ExampleWithVectorMemberDataContainer()) {}
-=======
       m_data(new ExampleWithVectorMemberDataContainer()) {
   m_vecmem_info.push_back(std::make_pair("int", &m_vec_count));
   m_vec_count = new std::vector<int>();
 }
->>>>>>> e6461d78
 
 ExampleWithVectorMemberCollection::~ExampleWithVectorMemberCollection() {
   clear();
   if (m_data != nullptr)
     delete m_data;
-<<<<<<< HEAD
-=======
   if (m_vec_count != nullptr)
     delete m_vec_count;
->>>>>>> e6461d78
 }
 
 const ExampleWithVectorMember ExampleWithVectorMemberCollection::
@@ -76,12 +69,6 @@
   }
   for (auto &pointer : m_refCollections) {
     pointer->clear();
-<<<<<<< HEAD
-  }
-
-  for (int i = 0, size = m_data->size(); i != size; ++i) {
-  }
-=======
   }
   int count_size =
       std::accumulate(m_entries.begin(), m_entries.end(), 0,
@@ -99,17 +86,13 @@
       m_vec_count->push_back(it);
     }
   }
->>>>>>> e6461d78
 }
 
 void ExampleWithVectorMemberCollection::prepareAfterRead() {
   int index = 0;
   for (auto &data : *m_data) {
     auto obj = new ExampleWithVectorMemberObj({index, m_collectionID}, data);
-<<<<<<< HEAD
-=======
     obj->m_count = m_vec_count;
->>>>>>> e6461d78
 
     m_entries.emplace_back(obj);
     ++index;
@@ -130,10 +113,7 @@
   if (obj->id.index == podio::ObjectID::untracked) {
     obj->id = {size, m_collectionID};
     m_entries.push_back(obj);
-<<<<<<< HEAD
-=======
     m_vecs_count.push_back(obj->m_count);
->>>>>>> e6461d78
 
   } else {
     throw std::invalid_argument("Object already in a collection. Cannot add it "
@@ -160,11 +140,7 @@
 }
 
 const ExampleWithVectorMemberCollectionIterator &
-<<<<<<< HEAD
-    ExampleWithVectorMemberCollectionIterator::operator++() const {
-=======
 ExampleWithVectorMemberCollectionIterator::operator++() const {
->>>>>>> e6461d78
   ++m_index;
   return *this;
 }
@@ -176,16 +152,11 @@
   for (int i = 0; i < v.size(); i++) {
     o << std::scientific << std::showpos << std::setw(12) << v[i].id() << " "
       << std::endl;
-<<<<<<< HEAD
-    o.flags(old_flags);
-  }
-=======
     o << "     count : ";
     for (unsigned j = 0, N = v[i].count_size(); j < N; ++j)
       o << v[i].count(j) << " ";
     o << std::endl;
   }
   o.flags(old_flags);
->>>>>>> e6461d78
   return o;
 }