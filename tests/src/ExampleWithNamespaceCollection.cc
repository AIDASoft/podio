--- conflicted
+++ resolved
@@ -117,11 +117,7 @@
 }
 
 const ExampleWithNamespaceCollectionIterator &
-<<<<<<< HEAD
-    ExampleWithNamespaceCollectionIterator::operator++() const {
-=======
 ExampleWithNamespaceCollectionIterator::operator++() const {
->>>>>>> e6461d78
   ++m_index;
   return *this;
 }
@@ -133,13 +129,8 @@
   for (int i = 0; i < v.size(); i++) {
     o << std::scientific << std::showpos << std::setw(12) << v[i].id() << " "
       << std::setw(12) << v[i].data() << " " << std::endl;
-<<<<<<< HEAD
-    o.flags(old_flags);
-  }
-=======
   }
   o.flags(old_flags);
->>>>>>> e6461d78
   return o;
 }
 
