// datamodel specific includes
#include "ExampleWithArray.h"
#include "ExampleWithArrayCollection.h"
#include "ExampleWithArrayConst.h"
#include "ExampleWithArrayData.h"
#include "ExampleWithArrayObj.h"
#include <iostream>

ExampleWithArray::ExampleWithArray() : m_obj(new ExampleWithArrayObj()) {
  m_obj->acquire();
}

ExampleWithArray::ExampleWithArray(
    NotSoSimpleStruct arrayStruct, std::array<int, 4> myArray,
    std::array<int, 4> anotherArray2, std::array<int, 4> snail_case_array,
    std::array<int, 4> snail_case_Array3,
    std::array<ex2::NamespaceStruct, 4> structArray)
    : m_obj(new ExampleWithArrayObj()) {
  m_obj->acquire();
  m_obj->data.arrayStruct = arrayStruct;
  m_obj->data.myArray = myArray;
  m_obj->data.anotherArray2 = anotherArray2;
  m_obj->data.snail_case_array = snail_case_array;
  m_obj->data.snail_case_Array3 = snail_case_Array3;
  m_obj->data.structArray = structArray;
}

ExampleWithArray::ExampleWithArray(const ExampleWithArray &other)
    : m_obj(other.m_obj) {
  m_obj->acquire();
}

ExampleWithArray &ExampleWithArray::operator=(const ExampleWithArray &other) {
  if (m_obj != nullptr)
    m_obj->release();
  m_obj = other.m_obj;
  return *this;
}

ExampleWithArray::ExampleWithArray(ExampleWithArrayObj *obj) : m_obj(obj) {
  if (m_obj != nullptr)
    m_obj->acquire();
}

ExampleWithArray ExampleWithArray::clone() const {
  return {new ExampleWithArrayObj(*m_obj)};
}

ExampleWithArray::~ExampleWithArray() {
  if (m_obj != nullptr)
    m_obj->release();
}

ExampleWithArray::operator ConstExampleWithArray() const {
  return ConstExampleWithArray(m_obj);
}

const NotSoSimpleStruct &ExampleWithArray::arrayStruct() const {
  return m_obj->data.arrayStruct;
}
const SimpleStruct &ExampleWithArray::data() const {
  return m_obj->data.arrayStruct.data;
}
const std::array<int, 4> &ExampleWithArray::myArray() const {
  return m_obj->data.myArray;
}
const int &ExampleWithArray::myArray(size_t i) const {
  return m_obj->data.myArray.at(i);
}
const std::array<int, 4> &ExampleWithArray::anotherArray2() const {
  return m_obj->data.anotherArray2;
}
const int &ExampleWithArray::anotherArray2(size_t i) const {
  return m_obj->data.anotherArray2.at(i);
}
const std::array<int, 4> &ExampleWithArray::snail_case_array() const {
  return m_obj->data.snail_case_array;
}
const int &ExampleWithArray::snail_case_array(size_t i) const {
  return m_obj->data.snail_case_array.at(i);
}
const std::array<int, 4> &ExampleWithArray::snail_case_Array3() const {
  return m_obj->data.snail_case_Array3;
}
const int &ExampleWithArray::snail_case_Array3(size_t i) const {
  return m_obj->data.snail_case_Array3.at(i);
}
const std::array<ex2::NamespaceStruct, 4> &
ExampleWithArray::structArray() const {
  return m_obj->data.structArray;
}
const ex2::NamespaceStruct &ExampleWithArray::structArray(size_t i) const {
  return m_obj->data.structArray.at(i);
}

NotSoSimpleStruct &ExampleWithArray::arrayStruct() {
  return m_obj->data.arrayStruct;
}
void ExampleWithArray::arrayStruct(class NotSoSimpleStruct value) {
  m_obj->data.arrayStruct = value;
}
SimpleStruct &ExampleWithArray::data() { return m_obj->data.arrayStruct.data; }
void ExampleWithArray::data(class SimpleStruct value) {
  m_obj->data.arrayStruct.data = value;
}
void ExampleWithArray::myArray(std::array<int, 4> value) {
  m_obj->data.myArray = value;
}
void ExampleWithArray::myArray(size_t i, int value) {
  m_obj->data.myArray.at(i) = value;
}
void ExampleWithArray::anotherArray2(std::array<int, 4> value) {
  m_obj->data.anotherArray2 = value;
}
void ExampleWithArray::anotherArray2(size_t i, int value) {
  m_obj->data.anotherArray2.at(i) = value;
}
void ExampleWithArray::snail_case_array(std::array<int, 4> value) {
  m_obj->data.snail_case_array = value;
}
void ExampleWithArray::snail_case_array(size_t i, int value) {
  m_obj->data.snail_case_array.at(i) = value;
}
void ExampleWithArray::snail_case_Array3(std::array<int, 4> value) {
  m_obj->data.snail_case_Array3 = value;
}
void ExampleWithArray::snail_case_Array3(size_t i, int value) {
  m_obj->data.snail_case_Array3.at(i) = value;
}
void ExampleWithArray::structArray(std::array<ex2::NamespaceStruct, 4> value) {
  m_obj->data.structArray = value;
}
void ExampleWithArray::structArray(size_t i, ex2::NamespaceStruct value) {
  m_obj->data.structArray.at(i) = value;
}

bool ExampleWithArray::isAvailable() const {
  if (m_obj != nullptr) {
    return true;
  }
  return false;
}

const podio::ObjectID ExampleWithArray::getObjectID() const {
  if (m_obj != nullptr) {
    return m_obj->id;
  }
  return podio::ObjectID{-2, -2};
}

bool ExampleWithArray::operator==(const ConstExampleWithArray &other) const {
  return (m_obj == other.m_obj);
}

std::ostream &operator<<(std::ostream &o, const ConstExampleWithArray &value) {
  o << " id : " << value.id() << std::endl;
  o << " arrayStruct : " << value.arrayStruct() << std::endl;
  o << " data : " << value.data() << std::endl;
<<<<<<< HEAD
=======
  o << " myArray : ";
  for (int i = 0, N = 4; i < N; ++i)
    o << value.myArray()[i] << "|";
  o << std::endl;
  o << " anotherArray2 : ";
  for (int i = 0, N = 4; i < N; ++i)
    o << value.anotherArray2()[i] << "|";
  o << std::endl;
  o << " snail_case_array : ";
  for (int i = 0, N = 4; i < N; ++i)
    o << value.snail_case_array()[i] << "|";
  o << std::endl;
  o << " snail_case_Array3 : ";
  for (int i = 0, N = 4; i < N; ++i)
    o << value.snail_case_Array3()[i] << "|";
  o << std::endl;
  o << " structArray : ";
  for (int i = 0, N = 4; i < N; ++i)
    o << value.structArray()[i] << "|";
  o << std::endl;
>>>>>>> e6461d78
  return o;
}

// bool operator< (const ExampleWithArray& p1, const ExampleWithArray& p2 ) {
//  if( p1.m_containerID == p2.m_containerID ) {
//    return p1.m_index < p2.m_index;
//  } else {
//    return p1.m_containerID < p2.m_containerID;
//  }
//}<|MERGE_RESOLUTION|>--- conflicted
+++ resolved
@@ -156,8 +156,6 @@
   o << " id : " << value.id() << std::endl;
   o << " arrayStruct : " << value.arrayStruct() << std::endl;
   o << " data : " << value.data() << std::endl;
-<<<<<<< HEAD
-=======
   o << " myArray : ";
   for (int i = 0, N = 4; i < N; ++i)
     o << value.myArray()[i] << "|";
@@ -178,7 +176,6 @@
   for (int i = 0, N = 4; i < N; ++i)
     o << value.structArray()[i] << "|";
   o << std::endl;
->>>>>>> e6461d78
   return o;
 }
 
