// standard includes
#include "ExampleClusterCollection.h"
#include <stdexcept>

#include "ExampleWithOneRelationCollection.h"

ExampleWithOneRelationCollection::ExampleWithOneRelationCollection()
    : m_isValid(false), m_collectionID(0), m_entries(),
      m_rel_cluster(new std::vector<::ConstExampleCluster>()),
      m_data(new ExampleWithOneRelationDataContainer()) {
  m_refCollections.push_back(new std::vector<podio::ObjectID>());
}

ExampleWithOneRelationCollection::~ExampleWithOneRelationCollection() {
  clear();
  if (m_data != nullptr)
    delete m_data;
  for (auto &pointer : m_refCollections) {
    if (pointer != nullptr)
      delete pointer;
  }
  if (m_rel_cluster != nullptr) {
    delete m_rel_cluster;
  }
}

const ExampleWithOneRelation ExampleWithOneRelationCollection::
operator[](unsigned int index) const {
  return ExampleWithOneRelation(m_entries[index]);
}

const ExampleWithOneRelation
ExampleWithOneRelationCollection::at(unsigned int index) const {
  return ExampleWithOneRelation(m_entries.at(index));
}

ExampleWithOneRelation ExampleWithOneRelationCollection::
operator[](unsigned int index) {
  return ExampleWithOneRelation(m_entries[index]);
}

ExampleWithOneRelation
ExampleWithOneRelationCollection::at(unsigned int index) {
  return ExampleWithOneRelation(m_entries.at(index));
}

int ExampleWithOneRelationCollection::size() const { return m_entries.size(); }

ExampleWithOneRelation ExampleWithOneRelationCollection::create() {
  auto obj = new ExampleWithOneRelationObj();
  m_entries.emplace_back(obj);

  obj->id = {int(m_entries.size() - 1), m_collectionID};
  return ExampleWithOneRelation(obj);
}

void ExampleWithOneRelationCollection::clear() {
  m_data->clear();
  for (auto &pointer : m_refCollections) {
    pointer->clear();
  }
  for (auto &item : (*m_rel_cluster)) {
    item.unlink();
  }
  m_rel_cluster->clear();

  for (auto &obj : m_entries) {
    delete obj;
  }
  m_entries.clear();
}

void ExampleWithOneRelationCollection::prepareForWrite() {
  auto size = m_entries.size();
  m_data->reserve(size);
  for (auto &obj : m_entries) {
    m_data->push_back(obj->data);
  }
  for (auto &pointer : m_refCollections) {
    pointer->clear();
  }

  for (int i = 0, size = m_data->size(); i != size; ++i) {
  }
  for (auto &obj : m_entries) {
    if (obj->m_cluster != nullptr) {
      m_refCollections[0]->emplace_back(obj->m_cluster->getObjectID());
    } else {
      m_refCollections[0]->push_back({-2, -2});
    }
  }
}

void ExampleWithOneRelationCollection::prepareAfterRead() {
  int index = 0;
  for (auto &data : *m_data) {
    auto obj = new ExampleWithOneRelationObj({index, m_collectionID}, data);

    m_entries.emplace_back(obj);
    ++index;
  }
  m_isValid = true;
}

bool ExampleWithOneRelationCollection::setReferences(
    const podio::ICollectionProvider *collectionProvider) {

  for (unsigned int i = 0, size = m_entries.size(); i != size; ++i) {
    auto id = (*m_refCollections[0])[i];
    if (id.index != podio::ObjectID::invalid) {
      CollectionBase *coll = nullptr;
      collectionProvider->get(id.collectionID, coll);
      ExampleClusterCollection *tmp_coll =
          static_cast<ExampleClusterCollection *>(coll);
      m_entries[i]->m_cluster = new ConstExampleCluster((*tmp_coll)[id.index]);
    } else {
      m_entries[i]->m_cluster = nullptr;
    }
  }

  return true; // TODO: check success
}

void ExampleWithOneRelationCollection::push_back(
    ConstExampleWithOneRelation object) {
  int size = m_entries.size();
  auto obj = object.m_obj;
  if (obj->id.index == podio::ObjectID::untracked) {
    obj->id = {size, m_collectionID};
    m_entries.push_back(obj);

  } else {
    throw std::invalid_argument("Object already in a collection. Cannot add it "
                                "to a second collection ");
  }
}

void ExampleWithOneRelationCollection::setBuffer(void *address) {
  if (m_data != nullptr)
    delete m_data;
  m_data = static_cast<ExampleWithOneRelationDataContainer *>(address);
}

const ExampleWithOneRelation ExampleWithOneRelationCollectionIterator::
operator*() const {
  m_object.m_obj = (*m_collection)[m_index];
  return m_object;
}

const ExampleWithOneRelation *ExampleWithOneRelationCollectionIterator::
operator->() const {
  m_object.m_obj = (*m_collection)[m_index];
  return &m_object;
}

const ExampleWithOneRelationCollectionIterator &
<<<<<<< HEAD
    ExampleWithOneRelationCollectionIterator::operator++() const {
=======
ExampleWithOneRelationCollectionIterator::operator++() const {
>>>>>>> e6461d78
  ++m_index;
  return *this;
}

std::ostream &operator<<(std::ostream &o,
                         const ExampleWithOneRelationCollection &v) {
  std::ios::fmtflags old_flags = o.flags();
  o << "id:          " << std::endl;
  for (int i = 0; i < v.size(); i++) {
    o << std::scientific << std::showpos << std::setw(12) << v[i].id() << " "
      << std::endl;
<<<<<<< HEAD
    o.flags(old_flags);
  }
=======
    o << "     cluster : ";
    o << v[i].cluster().id() << std::endl;
  }
  o.flags(old_flags);
>>>>>>> e6461d78
  return o;
}<|MERGE_RESOLUTION|>--- conflicted
+++ resolved
@@ -154,11 +154,7 @@
 }
 
 const ExampleWithOneRelationCollectionIterator &
-<<<<<<< HEAD
-    ExampleWithOneRelationCollectionIterator::operator++() const {
-=======
 ExampleWithOneRelationCollectionIterator::operator++() const {
->>>>>>> e6461d78
   ++m_index;
   return *this;
 }
@@ -170,14 +166,9 @@
   for (int i = 0; i < v.size(); i++) {
     o << std::scientific << std::showpos << std::setw(12) << v[i].id() << " "
       << std::endl;
-<<<<<<< HEAD
-    o.flags(old_flags);
-  }
-=======
     o << "     cluster : ";
     o << v[i].cluster().id() << std::endl;
   }
   o.flags(old_flags);
->>>>>>> e6461d78
   return o;
 }