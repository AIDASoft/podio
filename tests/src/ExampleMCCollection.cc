--- conflicted
+++ resolved
@@ -1,9 +1,5 @@
 // standard includes
 #include "ExampleMCCollection.h"
-<<<<<<< HEAD
-#include "ExampleMCCollection.h"
-=======
->>>>>>> e6461d78
 #include <stdexcept>
 
 #include "ExampleMCCollection.h"
@@ -219,10 +215,6 @@
     o << std::scientific << std::showpos << std::setw(12) << v[i].id() << " "
       << std::setw(12) << v[i].energy() << " " << std::setw(12) << v[i].PDG()
       << " " << std::endl;
-<<<<<<< HEAD
-    o.flags(old_flags);
-  }
-=======
     o << "     parents : ";
     for (unsigned j = 0, N = v[i].parents_size(); j < N; ++j)
       o << v[i].parents(j).id() << " ";
@@ -233,6 +225,5 @@
     o << std::endl;
   }
   o.flags(old_flags);
->>>>>>> e6461d78
   return o;
 }