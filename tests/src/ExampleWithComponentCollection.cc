// standard includes
#include <stdexcept>

#include "ExampleWithComponentCollection.h"

ExampleWithComponentCollection::ExampleWithComponentCollection()
    : m_isValid(false), m_collectionID(0), m_entries(),
      m_data(new ExampleWithComponentDataContainer()) {}

ExampleWithComponentCollection::~ExampleWithComponentCollection() {
  clear();
  if (m_data != nullptr)
    delete m_data;
}

const ExampleWithComponent ExampleWithComponentCollection::
operator[](unsigned int index) const {
  return ExampleWithComponent(m_entries[index]);
}

const ExampleWithComponent
ExampleWithComponentCollection::at(unsigned int index) const {
  return ExampleWithComponent(m_entries.at(index));
}

ExampleWithComponent ExampleWithComponentCollection::
operator[](unsigned int index) {
  return ExampleWithComponent(m_entries[index]);
}

ExampleWithComponent ExampleWithComponentCollection::at(unsigned int index) {
  return ExampleWithComponent(m_entries.at(index));
}

int ExampleWithComponentCollection::size() const { return m_entries.size(); }

ExampleWithComponent ExampleWithComponentCollection::create() {
  auto obj = new ExampleWithComponentObj();
  m_entries.emplace_back(obj);

  obj->id = {int(m_entries.size() - 1), m_collectionID};
  return ExampleWithComponent(obj);
}

void ExampleWithComponentCollection::clear() {
  m_data->clear();

  for (auto &obj : m_entries) {
    delete obj;
  }
  m_entries.clear();
}

void ExampleWithComponentCollection::prepareForWrite() {
  auto size = m_entries.size();
  m_data->reserve(size);
  for (auto &obj : m_entries) {
    m_data->push_back(obj->data);
  }
  for (auto &pointer : m_refCollections) {
    pointer->clear();
  }

  for (int i = 0, size = m_data->size(); i != size; ++i) {
  }
}

void ExampleWithComponentCollection::prepareAfterRead() {
  int index = 0;
  for (auto &data : *m_data) {
    auto obj = new ExampleWithComponentObj({index, m_collectionID}, data);

    m_entries.emplace_back(obj);
    ++index;
  }
  m_isValid = true;
}

bool ExampleWithComponentCollection::setReferences(
    const podio::ICollectionProvider *collectionProvider) {

  return true; // TODO: check success
}

void ExampleWithComponentCollection::push_back(
    ConstExampleWithComponent object) {
  int size = m_entries.size();
  auto obj = object.m_obj;
  if (obj->id.index == podio::ObjectID::untracked) {
    obj->id = {size, m_collectionID};
    m_entries.push_back(obj);

  } else {
    throw std::invalid_argument("Object already in a collection. Cannot add it "
                                "to a second collection ");
  }
}

void ExampleWithComponentCollection::setBuffer(void *address) {
  if (m_data != nullptr)
    delete m_data;
  m_data = static_cast<ExampleWithComponentDataContainer *>(address);
}

const ExampleWithComponent ExampleWithComponentCollectionIterator::
operator*() const {
  m_object.m_obj = (*m_collection)[m_index];
  return m_object;
}

const ExampleWithComponent *ExampleWithComponentCollectionIterator::
operator->() const {
  m_object.m_obj = (*m_collection)[m_index];
  return &m_object;
}

const ExampleWithComponentCollectionIterator &
<<<<<<< HEAD
    ExampleWithComponentCollectionIterator::operator++() const {
=======
ExampleWithComponentCollectionIterator::operator++() const {
>>>>>>> e6461d78
  ++m_index;
  return *this;
}

std::ostream &operator<<(std::ostream &o,
                         const ExampleWithComponentCollection &v) {
  std::ios::fmtflags old_flags = o.flags();
  o << "id:          component [data,]:" << std::endl;
  for (int i = 0; i < v.size(); i++) {
    o << std::scientific << std::showpos << std::setw(12) << v[i].id() << " "
      << std::setw(12) << v[i].component() << " " << std::endl;
<<<<<<< HEAD
    o.flags(old_flags);
  }
=======
  }
  o.flags(old_flags);
>>>>>>> e6461d78
  return o;
}<|MERGE_RESOLUTION|>--- conflicted
+++ resolved
@@ -115,11 +115,7 @@
 }
 
 const ExampleWithComponentCollectionIterator &
-<<<<<<< HEAD
-    ExampleWithComponentCollectionIterator::operator++() const {
-=======
 ExampleWithComponentCollectionIterator::operator++() const {
->>>>>>> e6461d78
   ++m_index;
   return *this;
 }
@@ -131,12 +127,7 @@
   for (int i = 0; i < v.size(); i++) {
     o << std::scientific << std::showpos << std::setw(12) << v[i].id() << " "
       << std::setw(12) << v[i].component() << " " << std::endl;
-<<<<<<< HEAD
-    o.flags(old_flags);
-  }
-=======
   }
   o.flags(old_flags);
->>>>>>> e6461d78
   return o;
 }