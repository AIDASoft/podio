--- conflicted
+++ resolved
@@ -124,12 +124,7 @@
   for (int i = 0; i < v.size(); i++) {
     o << std::scientific << std::showpos << std::setw(12) << v[i].id() << " "
       << std::setw(12) << v[i].arrayStruct() << " " << std::endl;
-<<<<<<< HEAD
-    o.flags(old_flags);
-  }
-=======
   }
   o.flags(old_flags);
->>>>>>> e6461d78
   return o;
 }