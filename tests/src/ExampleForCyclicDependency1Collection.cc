--- conflicted
+++ resolved
@@ -159,11 +159,7 @@
 }
 
 const ExampleForCyclicDependency1CollectionIterator &
-<<<<<<< HEAD
-    ExampleForCyclicDependency1CollectionIterator::operator++() const {
-=======
 ExampleForCyclicDependency1CollectionIterator::operator++() const {
->>>>>>> e6461d78
   ++m_index;
   return *this;
 }
@@ -175,14 +171,9 @@
   for (int i = 0; i < v.size(); i++) {
     o << std::scientific << std::showpos << std::setw(12) << v[i].id() << " "
       << std::endl;
-<<<<<<< HEAD
-    o.flags(old_flags);
-  }
-=======
     o << "     ref : ";
     o << v[i].ref().id() << std::endl;
   }
   o.flags(old_flags);
->>>>>>> e6461d78
   return o;
 }