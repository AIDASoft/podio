// AUTOMATICALLY GENERATED - DO NOT EDIT

#ifndef ExampleWithArrayCollection_H
#define ExampleWithArrayCollection_H

#include <algorithm>
#include <array>
#include <deque>
#include <iomanip>
#include <iostream>
#include <string>
#include <vector>

// podio specific includes
#include "podio/CollectionBase.h"
#include "podio/CollectionIDTable.h"
#include "podio/ICollectionProvider.h"

// datamodel specific includes
#include "ExampleWithArray.h"
#include "ExampleWithArrayData.h"
#include "ExampleWithArrayObj.h"

typedef std::vector<ExampleWithArrayData> ExampleWithArrayDataContainer;
typedef std::deque<ExampleWithArrayObj *> ExampleWithArrayObjPointerContainer;

class ExampleWithArrayCollectionIterator {

public:
  ExampleWithArrayCollectionIterator(
      int index, const ExampleWithArrayObjPointerContainer *collection)
      : m_index(index), m_object(nullptr), m_collection(collection) {}

  bool operator!=(const ExampleWithArrayCollectionIterator &x) const {
    return m_index != x.m_index; // TODO: may not be complete
  }

  const ExampleWithArray operator*() const;
  const ExampleWithArray *operator->() const;
  const ExampleWithArrayCollectionIterator &operator++() const;

private:
  mutable int m_index;
  mutable ExampleWithArray m_object;
  const ExampleWithArrayObjPointerContainer *m_collection;
};

/**
A Collection is identified by an ID.
*/

class ExampleWithArrayCollection : public podio::CollectionBase {

public:
  typedef const ExampleWithArrayCollectionIterator const_iterator;

  ExampleWithArrayCollection();
  //  ExampleWithArrayCollection(const ExampleWithArrayCollection& ) = delete;
  //  // deletion doesn't work w/ ROOT IO ! :-(
  //  ExampleWithArrayCollection(ExampleWithArrayVector* data, int
  //  collectionID);
  ~ExampleWithArrayCollection();

  void clear() override final;

  /// operator to allow pointer like calling of members a la LCIO  \n
  ExampleWithArrayCollection *operator->() {
    return (ExampleWithArrayCollection *)this;
  }

  /// Append a new object to the collection, and return this object.
  ExampleWithArray create();

  /// Append a new object to the collection, and return this object.
  /// Initialized with the parameters given
  template <typename... Args> ExampleWithArray create(Args &&... args);
<<<<<<< HEAD
  int size() const;
=======

  /// number of elements in the collection
  int size() const override final;
>>>>>>> e6461d78

  /// Returns the const object of given index
  const ExampleWithArray operator[](unsigned int index) const;
  /// Returns the object of a given index
  ExampleWithArray operator[](unsigned int index);
  /// Returns the const object of given index
  const ExampleWithArray at(unsigned int index) const;
  /// Returns the object of given index
  ExampleWithArray at(unsigned int index);

  /// Append object to the collection
  void push_back(ConstExampleWithArray object);

  void prepareForWrite() override final;
  void prepareAfterRead() override final;
  void setBuffer(void *address) override final;
  bool setReferences(
      const podio::ICollectionProvider *collectionProvider) override final;

  podio::CollRefCollection *referenceCollections() override final {
    return &m_refCollections;
  };

<<<<<<< HEAD
=======
  podio::VectorMembersInfo *vectorMembers() override { return &m_vecmem_info; }

>>>>>>> e6461d78
  void setID(unsigned ID) override final {
    m_collectionID = ID;
    std::for_each(m_entries.begin(), m_entries.end(),
                  [ID](ExampleWithArrayObj *obj) {
                    obj->id = {obj->id.index, static_cast<int>(ID)};
                  });
  };

  bool isValid() const override final { return m_isValid; }

  // support for the iterator protocol
  const const_iterator begin() const { return const_iterator(0, &m_entries); }
  const const_iterator end() const {
    return const_iterator(m_entries.size(), &m_entries);
  }

  /// returns the address of the pointer to the data buffer
  void *getBufferAddress() override final { return (void *)&m_data; };

  /// returns the pointer to the data buffer
  std::vector<ExampleWithArrayData> *_getBuffer() { return m_data; };

  template <size_t arraysize>
  const std::array<NotSoSimpleStruct, arraysize> arrayStruct() const;
  template <size_t arraysize>
  const std::array<std::array<int, 4>, arraysize> myArray() const;
  template <size_t arraysize>
  const std::array<std::array<int, 4>, arraysize> anotherArray2() const;
  template <size_t arraysize>
  const std::array<std::array<int, 4>, arraysize> snail_case_array() const;
  template <size_t arraysize>
  const std::array<std::array<int, 4>, arraysize> snail_case_Array3() const;
  template <size_t arraysize>
  const std::array<std::array<ex2::NamespaceStruct, 4>, arraysize>
  structArray() const;

private:
  bool m_isValid;
  int m_collectionID;
  ExampleWithArrayObjPointerContainer m_entries;
  // members to handle 1-to-N-relations

  // members to handle vector members

  // members to handle streaming
  podio::CollRefCollection m_refCollections;
<<<<<<< HEAD
=======
  podio::VectorMembersInfo m_vecmem_info;
>>>>>>> e6461d78
  ExampleWithArrayDataContainer *m_data;
};

std::ostream &operator<<(std::ostream &o, const ExampleWithArrayCollection &v);

template <typename... Args>
ExampleWithArray ExampleWithArrayCollection::create(Args &&... args) {
  int size = m_entries.size();
  auto obj = new ExampleWithArrayObj({size, m_collectionID}, {args...});
  m_entries.push_back(obj);
  return ExampleWithArray(obj);
}

template <size_t arraysize>
const std::array<class NotSoSimpleStruct, arraysize>
ExampleWithArrayCollection::arrayStruct() const {
  std::array<class NotSoSimpleStruct, arraysize> tmp;
  auto valid_size = std::min(arraysize, m_entries.size());
  for (unsigned i = 0; i < valid_size; ++i) {
    tmp[i] = m_entries[i]->data.arrayStruct;
  }
  return tmp;
}
template <size_t arraysize>
const std::array<class std::array<int, 4>, arraysize>
ExampleWithArrayCollection::myArray() const {
  std::array<class std::array<int, 4>, arraysize> tmp;
  auto valid_size = std::min(arraysize, m_entries.size());
  for (unsigned i = 0; i < valid_size; ++i) {
    tmp[i] = m_entries[i]->data.myArray;
  }
  return tmp;
} template <size_t arraysize>
const std::array<class std::array<int, 4>, arraysize>
ExampleWithArrayCollection::anotherArray2() const {
  std::array<class std::array<int, 4>, arraysize> tmp;
  auto valid_size = std::min(arraysize, m_entries.size());
  for (unsigned i = 0; i < valid_size; ++i) {
    tmp[i] = m_entries[i]->data.anotherArray2;
  }
  return tmp;
} template <size_t arraysize>
const std::array<class std::array<int, 4>, arraysize>
ExampleWithArrayCollection::snail_case_array() const {
  std::array<class std::array<int, 4>, arraysize> tmp;
  auto valid_size = std::min(arraysize, m_entries.size());
  for (unsigned i = 0; i < valid_size; ++i) {
    tmp[i] = m_entries[i]->data.snail_case_array;
  }
  return tmp;
} template <size_t arraysize>
const std::array<class std::array<int, 4>, arraysize>
ExampleWithArrayCollection::snail_case_Array3() const {
  std::array<class std::array<int, 4>, arraysize> tmp;
  auto valid_size = std::min(arraysize, m_entries.size());
  for (unsigned i = 0; i < valid_size; ++i) {
    tmp[i] = m_entries[i]->data.snail_case_Array3;
  }
  return tmp;
} template <size_t arraysize>
const std::array<class std::array<ex2::NamespaceStruct, 4>, arraysize>
ExampleWithArrayCollection::structArray() const {
  std::array<class std::array<ex2::NamespaceStruct, 4>, arraysize> tmp;
  auto valid_size = std::min(arraysize, m_entries.size());
  for (unsigned i = 0; i < valid_size; ++i) {
    tmp[i] = m_entries[i]->data.structArray;
  }
  return tmp;
}

#endif<|MERGE_RESOLUTION|>--- conflicted
+++ resolved
@@ -74,13 +74,9 @@
   /// Append a new object to the collection, and return this object.
   /// Initialized with the parameters given
   template <typename... Args> ExampleWithArray create(Args &&... args);
-<<<<<<< HEAD
-  int size() const;
-=======
 
   /// number of elements in the collection
   int size() const override final;
->>>>>>> e6461d78
 
   /// Returns the const object of given index
   const ExampleWithArray operator[](unsigned int index) const;
@@ -104,11 +100,8 @@
     return &m_refCollections;
   };
 
-<<<<<<< HEAD
-=======
   podio::VectorMembersInfo *vectorMembers() override { return &m_vecmem_info; }
 
->>>>>>> e6461d78
   void setID(unsigned ID) override final {
     m_collectionID = ID;
     std::for_each(m_entries.begin(), m_entries.end(),
@@ -155,10 +148,7 @@
 
   // members to handle streaming
   podio::CollRefCollection m_refCollections;
-<<<<<<< HEAD
-=======
   podio::VectorMembersInfo m_vecmem_info;
->>>>>>> e6461d78
   ExampleWithArrayDataContainer *m_data;
 };
 
