--- conflicted
+++ resolved
@@ -56,13 +56,8 @@
 
   EventInfoCollection();
   //  EventInfoCollection(const EventInfoCollection& ) = delete; // deletion
-<<<<<<< HEAD
-  //  doesn't work w/ ROOT IO ! :-(
-  //  EventInfoCollection(EventInfoVector* data, int collectionID);
-=======
   //  doesn't work w/ ROOT IO ! :-( EventInfoCollection(EventInfoVector* data,
   //  int collectionID);
->>>>>>> e6461d78
   ~EventInfoCollection();
 
   void clear() override final;
@@ -76,13 +71,9 @@
   /// Append a new object to the collection, and return this object.
   /// Initialized with the parameters given
   template <typename... Args> EventInfo create(Args &&... args);
-<<<<<<< HEAD
-  int size() const;
-=======
 
   /// number of elements in the collection
   int size() const override final;
->>>>>>> e6461d78
 
   /// Returns the const object of given index
   const EventInfo operator[](unsigned int index) const;
@@ -101,19 +92,12 @@
   void setBuffer(void *address) override final;
   bool setReferences(
       const podio::ICollectionProvider *collectionProvider) override final;
-<<<<<<< HEAD
-
-  podio::CollRefCollection *referenceCollections() override final {
-    return &m_refCollections;
-  };
-=======
 
   podio::CollRefCollection *referenceCollections() override final {
     return &m_refCollections;
   };
 
   podio::VectorMembersInfo *vectorMembers() override { return &m_vecmem_info; }
->>>>>>> e6461d78
 
   void setID(unsigned ID) override final {
     m_collectionID = ID;
@@ -148,10 +132,7 @@
 
   // members to handle streaming
   podio::CollRefCollection m_refCollections;
-<<<<<<< HEAD
-=======
   podio::VectorMembersInfo m_vecmem_info;
->>>>>>> e6461d78
   EventInfoDataContainer *m_data;
 };
 
