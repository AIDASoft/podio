--- conflicted
+++ resolved
@@ -76,13 +76,9 @@
   /// Append a new object to the collection, and return this object.
   /// Initialized with the parameters given
   template <typename... Args> ExampleWithOneRelation create(Args &&... args);
-<<<<<<< HEAD
-  int size() const;
-=======
 
   /// number of elements in the collection
   int size() const override final;
->>>>>>> e6461d78
 
   /// Returns the const object of given index
   const ExampleWithOneRelation operator[](unsigned int index) const;
@@ -101,19 +97,12 @@
   void setBuffer(void *address) override final;
   bool setReferences(
       const podio::ICollectionProvider *collectionProvider) override final;
-<<<<<<< HEAD
-
-  podio::CollRefCollection *referenceCollections() override final {
-    return &m_refCollections;
-  };
-=======
 
   podio::CollRefCollection *referenceCollections() override final {
     return &m_refCollections;
   };
 
   podio::VectorMembersInfo *vectorMembers() override { return &m_vecmem_info; }
->>>>>>> e6461d78
 
   void setID(unsigned ID) override final {
     m_collectionID = ID;
@@ -144,18 +133,12 @@
   // members to handle 1-to-N-relations
   std::vector<::ConstExampleCluster>
       *m_rel_cluster; ///< Relation buffer for read / write
-<<<<<<< HEAD
-
-  // members to handle streaming
-  podio::CollRefCollection m_refCollections;
-=======
 
   // members to handle vector members
 
   // members to handle streaming
   podio::CollRefCollection m_refCollections;
   podio::VectorMembersInfo m_vecmem_info;
->>>>>>> e6461d78
   ExampleWithOneRelationDataContainer *m_data;
 };
 
