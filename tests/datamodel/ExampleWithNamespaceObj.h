--- conflicted
+++ resolved
@@ -8,21 +8,14 @@
 // data model specific includes
 #include "ExampleWithNamespaceData.h"
 #include "podio/ObjBase.h"
-<<<<<<< HEAD
-=======
 
 // forward declarations
 
 namespace ex {
->>>>>>> e6461d78
 
 class ExampleWithNamespace;
 class ConstExampleWithNamespace;
 
-<<<<<<< HEAD
-namespace ex {
-=======
->>>>>>> e6461d78
 class ExampleWithNamespaceObj : public podio::ObjBase {
 public:
   /// constructor
