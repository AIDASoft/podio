#ifndef ExampleReferencingType_H
#define ExampleReferencingType_H
#include "ExampleCluster.h"
#include "ExampleReferencingType.h"
#include "ExampleReferencingTypeData.h"
#include "podio/ObjectID.h"
#include <iomanip>
#include <iostream>
#include <vector>
<<<<<<< HEAD
#include <vector>
=======
>>>>>>> e6461d78

// forward declarations

#include "ExampleReferencingTypeConst.h"
#include "ExampleReferencingTypeObj.h"

class ExampleReferencingTypeCollection;
class ExampleReferencingTypeCollectionIterator;
class ConstExampleReferencingType;

/** @class ExampleReferencingType
 *  Referencing Type
 *  @author: B. Hegner
 */
class ExampleReferencingType {

  friend ExampleReferencingTypeCollection;
  friend ExampleReferencingTypeCollectionIterator;
  friend ConstExampleReferencingType;

public:
  /// default constructor
  ExampleReferencingType();

  /// constructor from existing ExampleReferencingTypeObj
  ExampleReferencingType(ExampleReferencingTypeObj *obj);
  /// copy constructor
  ExampleReferencingType(const ExampleReferencingType &other);
  /// copy-assignment operator
  ExampleReferencingType &operator=(const ExampleReferencingType &other);
  /// support cloning (deep-copy)
  ExampleReferencingType clone() const;
  /// destructor
  ~ExampleReferencingType();

  /// conversion to const object
  operator ConstExampleReferencingType() const;

public:
  void addClusters(::ConstExampleCluster);
  unsigned int Clusters_size() const;
  ::ConstExampleCluster Clusters(unsigned int) const;
  std::vector<::ConstExampleCluster>::const_iterator Clusters_begin() const;
  std::vector<::ConstExampleCluster>::const_iterator Clusters_end() const;

  void addRefs(::ConstExampleReferencingType);
  unsigned int Refs_size() const;
  ::ConstExampleReferencingType Refs(unsigned int) const;
  std::vector<::ConstExampleReferencingType>::const_iterator Refs_begin() const;
  std::vector<::ConstExampleReferencingType>::const_iterator Refs_end() const;

  /// check whether the object is actually available
  bool isAvailable() const;
  /// disconnect from ExampleReferencingTypeObj instance
  void unlink() { m_obj = nullptr; }

  bool operator==(const ExampleReferencingType &other) const {
    return (m_obj == other.m_obj);
  }

  bool operator==(const ConstExampleReferencingType &other) const;

  // less comparison operator, so that objects can be e.g. stored in sets.
  //  friend bool operator< (const ExampleReferencingType& p1,
  //       const ExampleReferencingType& p2 );
  bool operator<(const ExampleReferencingType &other) const {
    return m_obj < other.m_obj;
  }

  unsigned int id() const {
    return getObjectID().collectionID * 10000000 + getObjectID().index;
  }

  const podio::ObjectID getObjectID() const;

private:
  ExampleReferencingTypeObj *m_obj;
};

std::ostream &operator<<(std::ostream &o,
                         const ConstExampleReferencingType &value);

#endif<|MERGE_RESOLUTION|>--- conflicted
+++ resolved
@@ -7,10 +7,6 @@
 #include <iomanip>
 #include <iostream>
 #include <vector>
-<<<<<<< HEAD
-#include <vector>
-=======
->>>>>>> e6461d78
 
 // forward declarations
 
