//AUTOMATICALLY GENERATED - DO NOT EDIT

#ifndef ExampleHitCollection_H
#define  ExampleHitCollection_H

#include <string>
#include <vector>
#include <deque>
#include <array>
#include <algorithm>
#include <iostream>
#include <iomanip>

// podio specific includes
#include "podio/ICollectionProvider.h"
#include "podio/CollectionBase.h"
#include "podio/CollectionIDTable.h"

// datamodel specific includes
#include "ExampleHitData.h"
#include "ExampleHit.h"
#include "ExampleHitObj.h"


typedef std::vector<ExampleHitData> ExampleHitDataContainer;
typedef std::deque<ExampleHitObj*> ExampleHitObjPointerContainer;

class ExampleHitCollectionIterator {

  public:
    ExampleHitCollectionIterator(int index, const ExampleHitObjPointerContainer* collection) : m_index(index), m_object(nullptr), m_collection(collection) {}

    bool operator!=(const ExampleHitCollectionIterator& x) const {
      return m_index != x.m_index; //TODO: may not be complete
    }

    const ExampleHit operator*() const;
    const ExampleHit* operator->() const;
    const ExampleHitCollectionIterator& operator++() const;

  private:
    mutable int m_index;
    mutable ExampleHit m_object;
    const ExampleHitObjPointerContainer* m_collection;
};

/**
A Collection is identified by an ID.
*/

class ExampleHitCollection : public podio::CollectionBase {

public:
  typedef const ExampleHitCollectionIterator const_iterator;

  ExampleHitCollection();
//  ExampleHitCollection(const ExampleHitCollection& ) = delete; // deletion doesn't work w/ ROOT IO ! :-(
//  ExampleHitCollection(ExampleHitVector* data, int collectionID);
  ~ExampleHitCollection();

<<<<<<< HEAD

  /// operator to allow pointer like calling of members a la LCIO  \n     
  ExampleHitCollection* operator->() { return (ExampleHitCollection*) this ; }


  void clear();
=======
  void clear() override;
>>>>>>> 6cf20dbb
  /// Append a new object to the collection, and return this object.
  ExampleHit create();

  /// Append a new object to the collection, and return this object.
  /// Initialized with the parameters given
  template<typename... Args>
  ExampleHit create(Args&&... args);
  int size() const;

  /// Returns the const object of given index
  const ExampleHit operator[](unsigned int index) const;
  /// Returns the object of a given index
  ExampleHit operator[](unsigned int index);
  /// Returns the const object of given index
  const ExampleHit at(unsigned int index) const;
  /// Returns the object of given index
  ExampleHit at(unsigned int index);


  /// Append object to the collection
  void push_back(ConstExampleHit object);

  void prepareForWrite() override;
  void prepareAfterRead() override;
  void setBuffer(void* address) override;
  bool setReferences(const podio::ICollectionProvider* collectionProvider) override;

  podio::CollRefCollection* referenceCollections() override { return &m_refCollections;};

  void setID(unsigned ID) override {
    m_collectionID = ID;
    std::for_each(m_entries.begin(),m_entries.end(),
                 [ID](ExampleHitObj* obj){obj->id = {obj->id.index,static_cast<int>(ID)}; }
    );
  };

  bool isValid() const override {
    return m_isValid;
  }

  // support for the iterator protocol
  const const_iterator begin() const {
    return const_iterator(0, &m_entries);
  }
  const const_iterator end() const {
    return const_iterator(m_entries.size(), &m_entries);
  }

  /// returns the address of the pointer to the data buffer
  void* getBufferAddress() override { return (void*)&m_data;};

  /// returns the pointer to the data buffer
  std::vector<ExampleHitData>* _getBuffer() { return m_data;};

    template<size_t arraysize>
  const std::array<double,arraysize> x() const;
  template<size_t arraysize>
  const std::array<double,arraysize> y() const;
  template<size_t arraysize>
  const std::array<double,arraysize> z() const;
  template<size_t arraysize>
  const std::array<double,arraysize> energy() const;


private:
  bool m_isValid;
  int m_collectionID;
  ExampleHitObjPointerContainer m_entries;
  // members to handle 1-to-N-relations

  // members to handle streaming
  podio::CollRefCollection m_refCollections;
  ExampleHitDataContainer* m_data;
};

std::ostream& operator<<( std::ostream& o,const ExampleHitCollection& v);


template<typename... Args>
ExampleHit  ExampleHitCollection::create(Args&&... args){
  int size = m_entries.size();
  auto obj = new ExampleHitObj({size,m_collectionID},{args...});
  m_entries.push_back(obj);
  return ExampleHit(obj);
}

template<size_t arraysize>
const std::array<double,arraysize> ExampleHitCollection::x() const {
  std::array<double,arraysize> tmp;
  auto valid_size = std::min(arraysize,m_entries.size());
  for (unsigned i = 0; i<valid_size; ++i){
    tmp[i] = m_entries[i]->data.x;
 }
 return tmp;
}
template<size_t arraysize>
const std::array<double,arraysize> ExampleHitCollection::y() const {
  std::array<double,arraysize> tmp;
  auto valid_size = std::min(arraysize,m_entries.size());
  for (unsigned i = 0; i<valid_size; ++i){
    tmp[i] = m_entries[i]->data.y;
 }
 return tmp;
}
template<size_t arraysize>
const std::array<double,arraysize> ExampleHitCollection::z() const {
  std::array<double,arraysize> tmp;
  auto valid_size = std::min(arraysize,m_entries.size());
  for (unsigned i = 0; i<valid_size; ++i){
    tmp[i] = m_entries[i]->data.z;
 }
 return tmp;
}
template<size_t arraysize>
const std::array<double,arraysize> ExampleHitCollection::energy() const {
  std::array<double,arraysize> tmp;
  auto valid_size = std::min(arraysize,m_entries.size());
  for (unsigned i = 0; i<valid_size; ++i){
    tmp[i] = m_entries[i]->data.energy;
 }
 return tmp;
}


#endif<|MERGE_RESOLUTION|>--- conflicted
+++ resolved
@@ -58,16 +58,11 @@
 //  ExampleHitCollection(ExampleHitVector* data, int collectionID);
   ~ExampleHitCollection();
 
-<<<<<<< HEAD
+  void clear() override;
 
   /// operator to allow pointer like calling of members a la LCIO  \n     
   ExampleHitCollection* operator->() { return (ExampleHitCollection*) this ; }
 
-
-  void clear();
-=======
-  void clear() override;
->>>>>>> 6cf20dbb
   /// Append a new object to the collection, and return this object.
   ExampleHit create();
 
