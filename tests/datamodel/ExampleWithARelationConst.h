#ifndef ConstExampleWithARelation_H
#define ConstExampleWithARelation_H
#include "ExampleWithARelationData.h"
#include "ExampleWithNamespace.h"
#include "podio/ObjectID.h"
#include <vector>
<<<<<<< HEAD
#include <vector>
=======
>>>>>>> e6461d78

// forward declarations
namespace ex {
class ExampleWithNamespace;
class ConstExampleWithNamespace;
<<<<<<< HEAD
}
=======
} // namespace ex
>>>>>>> e6461d78

#include "ExampleWithARelationObj.h"

namespace ex {

class ExampleWithARelationObj;
class ExampleWithARelation;
class ExampleWithARelationCollection;
class ExampleWithARelationCollectionIterator;

/** @class ConstExampleWithARelation
 *  Type with namespace and namespaced relation
 *  @author: Joschka Lingemann
 */

class ConstExampleWithARelation {

  friend ExampleWithARelation;
  friend ExampleWithARelationCollection;
  friend ExampleWithARelationCollectionIterator;

public:
  /// default constructor
  ConstExampleWithARelation();
  ConstExampleWithARelation(float number);

  /// constructor from existing ExampleWithARelationObj
  ConstExampleWithARelation(ExampleWithARelationObj *obj);
  /// copy constructor
  ConstExampleWithARelation(const ConstExampleWithARelation &other);
  /// copy-assignment operator
  ConstExampleWithARelation &operator=(const ConstExampleWithARelation &other);
  /// support cloning (deep-copy)
  ConstExampleWithARelation clone() const;
  /// destructor
  ~ConstExampleWithARelation();

public:
  /// Access the  just a number
  const float &number() const;
  /// Access the  a ref in a namespace
  const ex::ConstExampleWithNamespace ref() const;

  unsigned int refs_size() const;
  ex::ConstExampleWithNamespace refs(unsigned int) const;
  std::vector<ex::ConstExampleWithNamespace>::const_iterator refs_begin() const;
  std::vector<ex::ConstExampleWithNamespace>::const_iterator refs_end() const;

  /// check whether the object is actually available
  bool isAvailable() const;
  /// disconnect from ExampleWithARelationObj instance
  void unlink() { m_obj = nullptr; }

  bool operator==(const ConstExampleWithARelation &other) const {
    return (m_obj == other.m_obj);
  }

  bool operator==(const ExampleWithARelation &other) const;

  // less comparison operator, so that objects can be e.g. stored in sets.
  //  friend bool operator< (const ExampleWithARelation& p1,
  //       const ExampleWithARelation& p2 );
  bool operator<(const ConstExampleWithARelation &other) const {
    return m_obj < other.m_obj;
  }

  unsigned int id() const {
    return getObjectID().collectionID * 10000000 + getObjectID().index;
  }

  const podio::ObjectID getObjectID() const;

private:
  ExampleWithARelationObj *m_obj;
};
} // namespace ex

#endif<|MERGE_RESOLUTION|>--- conflicted
+++ resolved
@@ -4,20 +4,12 @@
 #include "ExampleWithNamespace.h"
 #include "podio/ObjectID.h"
 #include <vector>
-<<<<<<< HEAD
-#include <vector>
-=======
->>>>>>> e6461d78
 
 // forward declarations
 namespace ex {
 class ExampleWithNamespace;
 class ConstExampleWithNamespace;
-<<<<<<< HEAD
-}
-=======
 } // namespace ex
->>>>>>> e6461d78
 
 #include "ExampleWithARelationObj.h"
 
