--- conflicted
+++ resolved
@@ -3,10 +3,6 @@
 #include "ExampleWithVectorMemberData.h"
 #include "podio/ObjectID.h"
 #include <vector>
-<<<<<<< HEAD
-#include <vector>
-=======
->>>>>>> e6461d78
 
 // forward declarations
 
