// AUTOMATICALLY GENERATED - DO NOT EDIT

#ifndef ExampleForCyclicDependency1Collection_H
#define ExampleForCyclicDependency1Collection_H

#include <algorithm>
#include <array>
#include <deque>
#include <iomanip>
#include <iostream>
#include <string>
#include <vector>

// podio specific includes
#include "podio/CollectionBase.h"
#include "podio/CollectionIDTable.h"
#include "podio/ICollectionProvider.h"

// datamodel specific includes
#include "ExampleForCyclicDependency1.h"
#include "ExampleForCyclicDependency1Data.h"
#include "ExampleForCyclicDependency1Obj.h"

typedef std::vector<ExampleForCyclicDependency1Data>
    ExampleForCyclicDependency1DataContainer;
typedef std::deque<ExampleForCyclicDependency1Obj *>
    ExampleForCyclicDependency1ObjPointerContainer;

class ExampleForCyclicDependency1CollectionIterator {

public:
  ExampleForCyclicDependency1CollectionIterator(
      int index,
      const ExampleForCyclicDependency1ObjPointerContainer *collection)
      : m_index(index), m_object(nullptr), m_collection(collection) {}

  bool
  operator!=(const ExampleForCyclicDependency1CollectionIterator &x) const {
    return m_index != x.m_index; // TODO: may not be complete
  }

  const ExampleForCyclicDependency1 operator*() const;
  const ExampleForCyclicDependency1 *operator->() const;
  const ExampleForCyclicDependency1CollectionIterator &operator++() const;

private:
  mutable int m_index;
  mutable ExampleForCyclicDependency1 m_object;
  const ExampleForCyclicDependency1ObjPointerContainer *m_collection;
};

/**
A Collection is identified by an ID.
*/

class ExampleForCyclicDependency1Collection : public podio::CollectionBase {

public:
  typedef const ExampleForCyclicDependency1CollectionIterator const_iterator;

  ExampleForCyclicDependency1Collection();
  //  ExampleForCyclicDependency1Collection(const
  //  ExampleForCyclicDependency1Collection& ) = delete; // deletion doesn't
  //  work w/ ROOT IO ! :-(
  //  ExampleForCyclicDependency1Collection(ExampleForCyclicDependency1Vector*
  //  data, int collectionID);
  ~ExampleForCyclicDependency1Collection();

  void clear() override final;

  /// operator to allow pointer like calling of members a la LCIO  \n
  ExampleForCyclicDependency1Collection *operator->() {
    return (ExampleForCyclicDependency1Collection *)this;
  }

  /// Append a new object to the collection, and return this object.
  ExampleForCyclicDependency1 create();

  /// Append a new object to the collection, and return this object.
  /// Initialized with the parameters given
  template <typename... Args>
  ExampleForCyclicDependency1 create(Args &&... args);
<<<<<<< HEAD
  int size() const;
=======

  /// number of elements in the collection
  int size() const override final;
>>>>>>> e6461d78

  /// Returns the const object of given index
  const ExampleForCyclicDependency1 operator[](unsigned int index) const;
  /// Returns the object of a given index
  ExampleForCyclicDependency1 operator[](unsigned int index);
  /// Returns the const object of given index
  const ExampleForCyclicDependency1 at(unsigned int index) const;
  /// Returns the object of given index
  ExampleForCyclicDependency1 at(unsigned int index);

  /// Append object to the collection
  void push_back(ConstExampleForCyclicDependency1 object);

  void prepareForWrite() override final;
  void prepareAfterRead() override final;
  void setBuffer(void *address) override final;
  bool setReferences(
      const podio::ICollectionProvider *collectionProvider) override final;
<<<<<<< HEAD

  podio::CollRefCollection *referenceCollections() override final {
    return &m_refCollections;
  };
=======

  podio::CollRefCollection *referenceCollections() override final {
    return &m_refCollections;
  };

  podio::VectorMembersInfo *vectorMembers() override { return &m_vecmem_info; }
>>>>>>> e6461d78

  void setID(unsigned ID) override final {
    m_collectionID = ID;
    std::for_each(m_entries.begin(), m_entries.end(),
                  [ID](ExampleForCyclicDependency1Obj *obj) {
                    obj->id = {obj->id.index, static_cast<int>(ID)};
                  });
  };

  bool isValid() const override final { return m_isValid; }

  // support for the iterator protocol
  const const_iterator begin() const { return const_iterator(0, &m_entries); }
  const const_iterator end() const {
    return const_iterator(m_entries.size(), &m_entries);
  }

  /// returns the address of the pointer to the data buffer
  void *getBufferAddress() override final { return (void *)&m_data; };

  /// returns the pointer to the data buffer
  std::vector<ExampleForCyclicDependency1Data> *_getBuffer() { return m_data; };

private:
  bool m_isValid;
  int m_collectionID;
  ExampleForCyclicDependency1ObjPointerContainer m_entries;
  // members to handle 1-to-N-relations
  std::vector<::ConstExampleForCyclicDependency2>
      *m_rel_ref; ///< Relation buffer for read / write
<<<<<<< HEAD

  // members to handle streaming
  podio::CollRefCollection m_refCollections;
=======

  // members to handle vector members

  // members to handle streaming
  podio::CollRefCollection m_refCollections;
  podio::VectorMembersInfo m_vecmem_info;
>>>>>>> e6461d78
  ExampleForCyclicDependency1DataContainer *m_data;
};

std::ostream &operator<<(std::ostream &o,
                         const ExampleForCyclicDependency1Collection &v);

template <typename... Args>
ExampleForCyclicDependency1
ExampleForCyclicDependency1Collection::create(Args &&... args) {
  int size = m_entries.size();
  auto obj =
      new ExampleForCyclicDependency1Obj({size, m_collectionID}, {args...});
  m_entries.push_back(obj);
  return ExampleForCyclicDependency1(obj);
}

#endif<|MERGE_RESOLUTION|>--- conflicted
+++ resolved
@@ -80,13 +80,9 @@
   /// Initialized with the parameters given
   template <typename... Args>
   ExampleForCyclicDependency1 create(Args &&... args);
-<<<<<<< HEAD
-  int size() const;
-=======
 
   /// number of elements in the collection
   int size() const override final;
->>>>>>> e6461d78
 
   /// Returns the const object of given index
   const ExampleForCyclicDependency1 operator[](unsigned int index) const;
@@ -105,19 +101,12 @@
   void setBuffer(void *address) override final;
   bool setReferences(
       const podio::ICollectionProvider *collectionProvider) override final;
-<<<<<<< HEAD
-
-  podio::CollRefCollection *referenceCollections() override final {
-    return &m_refCollections;
-  };
-=======
 
   podio::CollRefCollection *referenceCollections() override final {
     return &m_refCollections;
   };
 
   podio::VectorMembersInfo *vectorMembers() override { return &m_vecmem_info; }
->>>>>>> e6461d78
 
   void setID(unsigned ID) override final {
     m_collectionID = ID;
@@ -148,18 +137,12 @@
   // members to handle 1-to-N-relations
   std::vector<::ConstExampleForCyclicDependency2>
       *m_rel_ref; ///< Relation buffer for read / write
-<<<<<<< HEAD
-
-  // members to handle streaming
-  podio::CollRefCollection m_refCollections;
-=======
 
   // members to handle vector members
 
   // members to handle streaming
   podio::CollRefCollection m_refCollections;
   podio::VectorMembersInfo m_vecmem_info;
->>>>>>> e6461d78
   ExampleForCyclicDependency1DataContainer *m_data;
 };
 
