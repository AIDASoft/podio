--- conflicted
+++ resolved
@@ -1,19 +1,11 @@
 #ifndef ExampleMC_H
 #define ExampleMC_H
-<<<<<<< HEAD
-#include "ExampleMC.h"
-=======
->>>>>>> e6461d78
 #include "ExampleMC.h"
 #include "ExampleMCData.h"
 #include "podio/ObjectID.h"
 #include <iomanip>
 #include <iostream>
 #include <vector>
-<<<<<<< HEAD
-#include <vector>
-=======
->>>>>>> e6461d78
 
 // forward declarations
 
