//AUTOMATICALLY GENERATED - DO NOT EDIT

#ifndef ExampleMCCollection_H
#define  ExampleMCCollection_H

#include <string>
#include <vector>
#include <deque>
#include <array>
#include <algorithm>
#include <iostream>
#include <iomanip>

// podio specific includes
#include "podio/ICollectionProvider.h"
#include "podio/CollectionBase.h"
#include "podio/CollectionIDTable.h"

// datamodel specific includes
#include "ExampleMCData.h"
#include "ExampleMC.h"
#include "ExampleMCObj.h"


typedef std::vector<ExampleMCData> ExampleMCDataContainer;
typedef std::deque<ExampleMCObj*> ExampleMCObjPointerContainer;

class ExampleMCCollectionIterator {

  public:
    ExampleMCCollectionIterator(int index, const ExampleMCObjPointerContainer* collection) : m_index(index), m_object(nullptr), m_collection(collection) {}

    bool operator!=(const ExampleMCCollectionIterator& x) const {
      return m_index != x.m_index; //TODO: may not be complete
    }

    const ExampleMC operator*() const;
    const ExampleMC* operator->() const;
    const ExampleMCCollectionIterator& operator++() const;

  private:
    mutable int m_index;
    mutable ExampleMC m_object;
    const ExampleMCObjPointerContainer* m_collection;
};

/**
A Collection is identified by an ID.
*/

class ExampleMCCollection : public podio::CollectionBase {

public:
  typedef const ExampleMCCollectionIterator const_iterator;

  ExampleMCCollection();
//  ExampleMCCollection(const ExampleMCCollection& ) = delete; // deletion doesn't work w/ ROOT IO ! :-(
//  ExampleMCCollection(ExampleMCVector* data, int collectionID);
  ~ExampleMCCollection();

<<<<<<< HEAD

  /// operator to allow pointer like calling of members a la LCIO  \n     
  ExampleMCCollection* operator->() { return (ExampleMCCollection*) this ; }


  void clear();
=======
  void clear() override;
>>>>>>> 6cf20dbb
  /// Append a new object to the collection, and return this object.
  ExampleMC create();

  /// Append a new object to the collection, and return this object.
  /// Initialized with the parameters given
  template<typename... Args>
  ExampleMC create(Args&&... args);
  int size() const;

  /// Returns the const object of given index
  const ExampleMC operator[](unsigned int index) const;
  /// Returns the object of a given index
  ExampleMC operator[](unsigned int index);
  /// Returns the const object of given index
  const ExampleMC at(unsigned int index) const;
  /// Returns the object of given index
  ExampleMC at(unsigned int index);


  /// Append object to the collection
  void push_back(ConstExampleMC object);

  void prepareForWrite() override;
  void prepareAfterRead() override;
  void setBuffer(void* address) override;
  bool setReferences(const podio::ICollectionProvider* collectionProvider) override;

  podio::CollRefCollection* referenceCollections() override { return &m_refCollections;};

  void setID(unsigned ID) override {
    m_collectionID = ID;
    std::for_each(m_entries.begin(),m_entries.end(),
                 [ID](ExampleMCObj* obj){obj->id = {obj->id.index,static_cast<int>(ID)}; }
    );
  };

  bool isValid() const override {
    return m_isValid;
  }

  // support for the iterator protocol
  const const_iterator begin() const {
    return const_iterator(0, &m_entries);
  }
  const const_iterator end() const {
    return const_iterator(m_entries.size(), &m_entries);
  }

  /// returns the address of the pointer to the data buffer
  void* getBufferAddress() override { return (void*)&m_data;};

  /// returns the pointer to the data buffer
  std::vector<ExampleMCData>* _getBuffer() { return m_data;};

    template<size_t arraysize>
  const std::array<double,arraysize> energy() const;
  template<size_t arraysize>
  const std::array<int,arraysize> PDG() const;


private:
  bool m_isValid;
  int m_collectionID;
  ExampleMCObjPointerContainer m_entries;
  // members to handle 1-to-N-relations
  std::vector<::ConstExampleMC>* m_rel_parents; ///< Relation buffer for read / write
  std::vector<std::vector<::ConstExampleMC>*> m_rel_parents_tmp; ///< Relation buffer for internal book-keeping
  std::vector<::ConstExampleMC>* m_rel_daughters; ///< Relation buffer for read / write
  std::vector<std::vector<::ConstExampleMC>*> m_rel_daughters_tmp; ///< Relation buffer for internal book-keeping

  // members to handle streaming
  podio::CollRefCollection m_refCollections;
  ExampleMCDataContainer* m_data;
};

std::ostream& operator<<( std::ostream& o,const ExampleMCCollection& v);


template<typename... Args>
ExampleMC  ExampleMCCollection::create(Args&&... args){
  int size = m_entries.size();
  auto obj = new ExampleMCObj({size,m_collectionID},{args...});
  m_entries.push_back(obj);
  return ExampleMC(obj);
}

template<size_t arraysize>
const std::array<double,arraysize> ExampleMCCollection::energy() const {
  std::array<double,arraysize> tmp;
  auto valid_size = std::min(arraysize,m_entries.size());
  for (unsigned i = 0; i<valid_size; ++i){
    tmp[i] = m_entries[i]->data.energy;
 }
 return tmp;
}
template<size_t arraysize>
const std::array<int,arraysize> ExampleMCCollection::PDG() const {
  std::array<int,arraysize> tmp;
  auto valid_size = std::min(arraysize,m_entries.size());
  for (unsigned i = 0; i<valid_size; ++i){
    tmp[i] = m_entries[i]->data.PDG;
 }
 return tmp;
}


#endif<|MERGE_RESOLUTION|>--- conflicted
+++ resolved
@@ -58,16 +58,11 @@
 //  ExampleMCCollection(ExampleMCVector* data, int collectionID);
   ~ExampleMCCollection();
 
-<<<<<<< HEAD
+  void clear() override;
 
   /// operator to allow pointer like calling of members a la LCIO  \n     
   ExampleMCCollection* operator->() { return (ExampleMCCollection*) this ; }
 
-
-  void clear();
-=======
-  void clear() override;
->>>>>>> 6cf20dbb
   /// Append a new object to the collection, and return this object.
   ExampleMC create();
 
