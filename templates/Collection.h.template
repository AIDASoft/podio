--- conflicted
+++ resolved
@@ -18,14 +18,9 @@
 #include "${name}.h"
 #include "${name}Obj.h"
 
-<<<<<<< HEAD
-typedef std::vector<${name}> ${name}Vector;
-typedef std::vector<${name}Handle> ${name}HandleContainer;
-=======
 ${namespace_open}
 typedef std::vector<${name}Data> ${name}DataContainer;
 typedef std::deque<${name}Obj*> ${name}ObjPointerContainer;
->>>>>>> fe62d0b3
 
 class ${name}CollectionIterator {
 
@@ -61,18 +56,6 @@
   ~${name}Collection(){};
 
   void clear();
-<<<<<<< HEAD
-
-  /// Append a new object to the collection, and return a Handle to this object.
-  ${name}Handle& create();
-
-  /// Insert an existing handle into the collection. 
-  /// In this operation, the data pointed by the handle is copied.
-  ${name}Handle& insert(const ${name}Handle& origin);  
-  
-  /// Returns a Handle to the object at position index in the collection
-  const ${name}Handle& get(int index) const;
-=======
   /// Append a new object to the collection, and return this object.
   ${name} create();
 
@@ -95,7 +78,6 @@
   void prepareAfterRead();
   void setBuffer(void* address);
   bool setReferences(const podio::ICollectionProvider* collectionProvider);
->>>>>>> fe62d0b3
 
   podio::CollRefCollection* referenceCollections() { return m_refCollections;};
 
@@ -109,26 +91,11 @@
     return const_iterator(m_entries.size(), &m_entries);
   }
 
-<<<<<<< HEAD
-//  std::vector<std::pair<std::string,albers::CollectionBase*>>& referenceCollections();
-
-=======
->>>>>>> fe62d0b3
   /// returns the address of the pointer to the data buffer
   void* getBufferAddress() { return (void*)&m_data;};
 
   /// returns the pointer to the data buffer
-<<<<<<< HEAD
-  std::vector<${name}>* _getBuffer() { return m_data;};
-
-  /// returns the collection of Handles
-  const ${name}HandleContainer& getHandles() { return m_handles; }
-
-  /// print some information
-  void print() const;
-=======
   std::vector<${name}Data>* _getBuffer() { return m_data;};
->>>>>>> fe62d0b3
 
    ${vectorized_access_declaration}
 
