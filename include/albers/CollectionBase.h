--- conflicted
+++ resolved
@@ -20,14 +20,11 @@
     virtual void* _getRawBuffer() = 0;
     virtual ~CollectionBase(){};
     virtual void clear() = 0 ;
-<<<<<<< HEAD
     virtual CollRegistry& referenceCollections() { return m_referencingCollections; };
 
   private:
     CollRegistry m_referencingCollections;
-=======
     virtual void print() const = 0;
->>>>>>> 173d1251
   };
 
 } // namespace
