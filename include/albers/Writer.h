--- conflicted
+++ resolved
@@ -32,17 +32,6 @@
     TFile* m_file;
     TTree* m_datatree;
     TTree* m_metadatatree;
-<<<<<<< HEAD
-    std::vector<CollectionBase*> m_storedCollections; // preserving the order is important!
-  
-  };
-
-template<typename T>
-  void Writer::registerForWrite(const std::string& name, T& coll){
-    m_datatree->Branch(name.c_str(), coll._getBuffer());
-    m_storedCollections.emplace_back(&coll);
-    // TODO: register the aux collections as well!
-=======
     std::vector<CollectionBase*> m_storedCollections;
 
   };
@@ -58,7 +47,6 @@
       m_datatree->Branch(name.c_str(), coll->_getBuffer());
       m_storedCollections.emplace_back(coll);
     }
->>>>>>> 173d1251
   }
 
 } //namespace
